    !     Code for Anisotropies in the Microwave Background
    !     by Antony Lewis (http://cosmologist.info/) and Anthony Challinor
    !     See readme.html for documentation. This is a sample driver routine that reads
    !     in one set of parameters and produdes the corresponding output.

    program driver
    use IniFile
    use CAMB
    use LambdaGeneral
    use Lensing
    use AMLUtils
    use Transfer
    use constants
    use Bispectrum
    use CAMBmain
    use NonLinear
#ifdef NAGF95
    use F90_UNIX
#endif
    implicit none

    Type(CAMBparams) P

    character(LEN=Ini_max_string_len) numstr, VectorFileName, &
        InputFile, ScalarFileName, TensorFileName, TotalFileName, LensedFileName,&
        LensedTotFileName, LensPotentialFileName,ScalarCovFileName
    integer i
    character(LEN=Ini_max_string_len) TransferFileNames(max_transfer_redshifts), &
        MatterPowerFileNames(max_transfer_redshifts), outroot, version_check
    real(dl) output_factor, nmassive
    character(LEN=Ini_max_string_len) RayleighTerms

#ifdef WRITE_FITS
    character(LEN=Ini_max_string_len) FITSfilename
#endif

    logical bad

    InputFile = ''
    if (GetParamCount() /= 0)  InputFile = GetParam(1)
    if (InputFile == '') error stop 'No parameter input file'

    call Ini_Open(InputFile, 1, bad, .false.)
    if (bad) error stop 'Error opening parameter file'

    Ini_fail_on_not_found = .false.

    rayleigh_diff = Ini_read_logical('rayleigh_diff',rayleigh_diff)
    RayleighTerms = Ini_read_String('rayleigh_pows')
    if (RayleighTerms/='') read(RayleighTerms,*) rayleigh_pows
    
    outroot = Ini_Read_String('output_root')
    if (outroot /= '') outroot = trim(outroot) // '_'

    highL_unlensed_cl_template = Ini_Read_String_Default('highL_unlensed_cl_template',highL_unlensed_cl_template)

    call CAMB_SetDefParams(P)

    P%WantScalars = Ini_Read_Logical('get_scalar_cls')
    P%WantVectors = Ini_Read_Logical('get_vector_cls',.false.)
    P%WantTensors = Ini_Read_Logical('get_tensor_cls',.false.)

    P%OutputNormalization=outNone
    output_factor = Ini_Read_Double('CMB_outputscale',1.d0)

    P%WantCls= P%WantScalars .or. P%WantTensors .or. P%WantVectors

    P%PK_WantTransfer=Ini_Read_Logical('get_transfer')

    AccuracyBoost  = Ini_Read_Double('accuracy_boost',AccuracyBoost)
    lAccuracyBoost = Ini_Read_Real('l_accuracy_boost',lAccuracyBoost)
    HighAccuracyDefault = Ini_Read_Logical('high_accuracy_default',HighAccuracyDefault)

    P%NonLinear = Ini_Read_Int('do_nonlinear',NonLinear_none)

    P%DoLensing = .false.
    if (P%WantCls) then
        if (P%WantScalars  .or. P%WantVectors) then
            P%Max_l = Ini_Read_Int('l_max_scalar')
            P%Max_eta_k = Ini_Read_Double('k_eta_max_scalar',P%Max_l*2._dl)
            if (P%WantScalars) then
                P%DoLensing = Ini_Read_Logical('do_lensing',.false.)
                if (P%DoLensing) lensing_method = Ini_Read_Int('lensing_method',1)
            end if
            if (P%WantVectors) then
                if (P%WantScalars .or. P%WantTensors) error stop 'Must generate vector modes on their own'
                i = Ini_Read_Int('vector_mode')
                if (i==0) then
                    vec_sig0 = 1
                    Magnetic = 0
                else if (i==1) then
                    Magnetic = -1
                    vec_sig0 = 0
                else
                    error stop 'vector_mode must be 0 (regular) or 1 (magnetic)'
                end if
            end if
        end if

        if (P%WantTensors) then
            P%Max_l_tensor = Ini_Read_Int('l_max_tensor')
            P%Max_eta_k_tensor =  Ini_Read_Double('k_eta_max_tensor',Max(500._dl,P%Max_l_tensor*2._dl))
        end if
    endif

    !  Read initial parameters.

    call DarkEnergy_ReadParams(DefIni)

    P%h0     = Ini_Read_Double('hubble')

    if (Ini_Read_Logical('use_physical',.false.)) then
        P%omegab = Ini_Read_Double('ombh2')/(P%H0/100)**2
        P%omegac = Ini_Read_Double('omch2')/(P%H0/100)**2
        P%omegan = Ini_Read_Double('omnuh2')/(P%H0/100)**2
        P%omegav = 1- Ini_Read_Double('omk') - P%omegab-P%omegac - P%omegan
    else
    P%omegab = Ini_Read_Double('omega_baryon')
    P%omegac = Ini_Read_Double('omega_cdm')
    P%omegav = Ini_Read_Double('omega_lambda')
    P%omegan = Ini_Read_Double('omega_neutrino')
    end if

    P%tcmb   = Ini_Read_Double('temp_cmb',COBE_CMBTemp)
    P%yhe    = Ini_Read_Double('helium_fraction',0.24_dl)
    P%Num_Nu_massless  = Ini_Read_Double('massless_neutrinos')

    P%Nu_mass_eigenstates = Ini_Read_Int('nu_mass_eigenstates',1)
    if (P%Nu_mass_eigenstates > max_nu) error stop 'too many mass eigenstates'

    numstr = Ini_Read_String('massive_neutrinos')
    read(numstr, *) nmassive
    if (abs(nmassive-nint(nmassive))>1e-6) error stop 'massive_neutrinos should now be integer (or integer array)'
    read(numstr,*, end=100, err=100) P%Nu_Mass_numbers(1:P%Nu_mass_eigenstates)
    P%Num_Nu_massive = sum(P%Nu_Mass_numbers(1:P%Nu_mass_eigenstates))

    if (P%Num_Nu_massive>0) then
        P%share_delta_neff = Ini_Read_Logical('share_delta_neff', .true.)
    numstr = Ini_Read_String('nu_mass_degeneracies')
        if (P%share_delta_neff) then
            if (numstr/='') write (*,*) 'WARNING: nu_mass_degeneracies ignored when share_delta_neff'
<<<<<<< HEAD
    else
            if (numstr=='') stop 'must give degeneracies for each eigenstate if share_delta_neff=F'
        read(numstr,*) P%Nu_mass_degeneracies(1:P%Nu_mass_eigenstates)
    end if
        numstr = Ini_Read_String('nu_mass_fractions')
    if (numstr=='') then
        if (P%Nu_mass_eigenstates >1) stop 'must give nu_mass_fractions for the eigenstates'
=======
        else
            if (numstr=='') error stop 'must give degeneracies for each eigenstate if share_delta_neff=F'
            read(numstr,*) P%Nu_mass_degeneracies(1:P%Nu_mass_eigenstates)
        end if
        numstr = Ini_Read_String('nu_mass_fractions')
        if (numstr=='') then
            if (P%Nu_mass_eigenstates >1) error stop 'must give nu_mass_fractions for the eigenstates'
>>>>>>> 1fdfcea9
            P%Nu_mass_fractions(1)=1
    else
        read(numstr,*) P%Nu_mass_fractions(1:P%Nu_mass_eigenstates)
    end if
    end if

    !JD 08/13 begin changes for nonlinear lensing of CMB + LSS compatibility
    !P%Transfer%redshifts -> P%Transfer%PK_redshifts and P%Transfer%num_redshifts -> P%Transfer%PK_num_redshifts
    !in the P%WantTransfer loop.
    if (((P%NonLinear==NonLinear_lens .or. P%NonLinear==NonLinear_both) .and. P%DoLensing) &
        .or. P%PK_WantTransfer) then
    P%Transfer%high_precision=  Ini_Read_Logical('transfer_high_precision',.false.)
    else
        P%transfer%high_precision = .false.
    endif
    if (P%NonLinear/=NonLinear_none) call NonLinear_ReadParams(DefIni)

    if (P%PK_WantTransfer)  then
        P%WantTransfer  = .true.
        P%transfer%kmax          =  Ini_Read_Double('transfer_kmax')
        P%transfer%k_per_logint  =  Ini_Read_Int('transfer_k_per_logint')
        P%transfer%PK_num_redshifts =  Ini_Read_Int('transfer_num_redshifts')

        transfer_interp_matterpower = Ini_Read_Logical('transfer_interp_matterpower ', transfer_interp_matterpower)
        transfer_power_var = Ini_read_int('transfer_power_var',transfer_power_var)
        if (P%transfer%PK_num_redshifts > max_transfer_redshifts) error stop 'Too many redshifts'
        do i=1, P%transfer%PK_num_redshifts
            P%transfer%PK_redshifts(i)  = Ini_Read_Double_Array('transfer_redshift',i,0._dl)
            transferFileNames(i)     = Ini_Read_String_Array('transfer_filename',i)
            MatterPowerFilenames(i)  = Ini_Read_String_Array('transfer_matterpower',i)
            if (TransferFileNames(i) == '') then
                TransferFileNames(i) =  trim(numcat('transfer_',i))//'.dat'
            end if
            if (MatterPowerFilenames(i) == '') then
                MatterPowerFilenames(i) =  trim(numcat('matterpower_',i))//'.dat'
            end if
            if (TransferFileNames(i)/= '') &
                TransferFileNames(i) = trim(outroot)//TransferFileNames(i)
            if (MatterPowerFilenames(i) /= '') &
                MatterPowerFilenames(i)=trim(outroot)//MatterPowerFilenames(i)
        end do
    else
        P%Transfer%PK_num_redshifts = 1
        P%Transfer%PK_redshifts = 0
    endif

    if ((P%NonLinear==NonLinear_lens .or. P%NonLinear==NonLinear_both) .and. P%DoLensing) then
        P%WantTransfer  = .true.
        call Transfer_SetForNonlinearLensing(P%Transfer)
    end if

    call Transfer_SortAndIndexRedshifts(P%Transfer)
    !JD 08/13 end changes

    P%transfer%kmax=P%transfer%kmax*(P%h0/100._dl)

    Ini_fail_on_not_found = .false.

    DebugParam = Ini_Read_Double('DebugParam',DebugParam)
    ALens = Ini_Read_Double('Alens',Alens)

    call Reionization_ReadParams(P%Reion, DefIni)
    call InitialPower_ReadParams(P%InitPower, DefIni, P%WantTensors)
    call Recombination_ReadParams(P%Recomb, DefIni)
    if (Ini_HasKey('recombination')) then
        i = Ini_Read_Int('recombination',1)
        if (i/=1) error stop 'recombination option deprecated'
    end if

    call Bispectrum_ReadParams(BispectrumParams, DefIni, outroot)

    if (P%WantScalars .or. P%WantTransfer) then
        P%Scalar_initial_condition = Ini_Read_Int('initial_condition',initial_adiabatic)
        if (P%Scalar_initial_condition == initial_vector) then
            P%InitialConditionVector=0
            numstr = Ini_Read_String('initial_vector',.true.)
            read (numstr,*) P%InitialConditionVector(1:initial_iso_neutrino_vel)
        end if
        if (P%Scalar_initial_condition/= initial_adiabatic) use_spline_template = .false.
    end if

    if (P%WantScalars) then
        ScalarFileName = trim(outroot)//Ini_Read_String('scalar_output_file')
        LensedFileName =  trim(outroot) //Ini_Read_String('lensed_output_file')
        LensPotentialFileName =  Ini_Read_String('lens_potential_output_file')
        if (LensPotentialFileName/='') LensPotentialFileName = concat(outroot,LensPotentialFileName)
        ScalarCovFileName =  Ini_Read_String_Default('scalar_covariance_output_file','scalCovCls.dat',.false.)
        if (ScalarCovFileName/='') then
            has_cl_2D_array = .true.
            ScalarCovFileName = concat(outroot,ScalarCovFileName)
        end if
    end if
    if (P%WantTensors) then
        TensorFileName =  trim(outroot) //Ini_Read_String('tensor_output_file')
        if (P%WantScalars)  then
            TotalFileName =  trim(outroot) //Ini_Read_String('total_output_file')
            LensedTotFileName = Ini_Read_String('lensed_total_output_file')
            if (LensedTotFileName/='') LensedTotFileName= trim(outroot) //trim(LensedTotFileName)
        end if
    end if
    if (P%WantVectors) then
        VectorFileName =  trim(outroot) //Ini_Read_String('vector_output_file')
    end if

#ifdef WRITE_FITS
    if (P%WantCls) then
        FITSfilename =  trim(outroot) //Ini_Read_String('FITS_filename',.true.)
        if (FITSfilename /='') then
            inquire(file=FITSfilename, exist=bad)
            if (bad) then
                open(unit=18,file=FITSfilename,status='old')
                close(18,status='delete')
            end if
        end if
    end if
#endif


    Ini_fail_on_not_found = .false.

    !optional parameters controlling the computation

    P%AccuratePolarization = Ini_Read_Logical('accurate_polarization',.true.)
    P%AccurateReionization = Ini_Read_Logical('accurate_reionization',.false.)
    P%AccurateBB = Ini_Read_Logical('accurate_BB',.false.)
    P%DerivedParameters = Ini_Read_Logical('derived_parameters',.true.)

    version_check = Ini_Read_String('version_check')
    if (version_check == '') then
        !tag the output used parameters .ini file with the version of CAMB being used now
        call TNameValueList_Add(DefIni%ReadValues, 'version_check', version)
    else if (version_check /= version) then
        write(*,*) 'WARNING: version_check does not match this CAMB version'
    end if
    !Mess here to fix typo with backwards compatibility
    if (Ini_HasKey('do_late_rad_trunction')) then
        DoLateRadTruncation = Ini_Read_Logical('do_late_rad_trunction',.true.)
        if (Ini_HasKey('do_late_rad_truncation')) error stop 'check do_late_rad_xxxx'
    else
        DoLateRadTruncation = Ini_Read_Logical('do_late_rad_truncation',.true.)
    end if

    if (HighAccuracyDefault) then
        DoTensorNeutrinos = .true.
    else
    DoTensorNeutrinos = Ini_Read_Logical('do_tensor_neutrinos',DoTensorNeutrinos )
    end if
    FeedbackLevel = Ini_Read_Int('feedback_level',FeedbackLevel)

    output_file_headers = Ini_Read_Logical('output_file_headers',output_file_headers)

    P%MassiveNuMethod  = Ini_Read_Int('massive_nu_approx',Nu_best)

    ThreadNum      = Ini_Read_Int('number_of_threads',ThreadNum)
    use_spline_template = Ini_Read_Logical('use_spline_template',use_spline_template)

    if (do_bispectrum) then
        lSampleBoost   = 50
    else
        lSampleBoost   = Ini_Read_Double('l_sample_boost',lSampleBoost)
    end if
    if (outroot /= '') then
        if (InputFile /= trim(outroot) //'params.ini') then
            call Ini_SaveReadValues(trim(outroot) //'params.ini',1)
        else
            write(*,*) 'Output _params.ini not created as would overwrite input'
        end if
    end if

    call Ini_Close

    if (.not. CAMB_ValidateParams(P)) error stop 'Stopped due to parameter error'

#ifdef RUNIDLE
    call SetIdle
#endif

    if (global_error_flag==0) call CAMB_GetResults(P)
    if (global_error_flag/=0) then
        write(*,*) 'Error result '//trim(global_error_message)
        error stop
    endif

    if (P%PK_WantTransfer) then
        call Transfer_SaveToFiles(MT,TransferFileNames)
        call Transfer_SaveMatterPower(MT,MatterPowerFileNames)
        call Transfer_output_sig8(MT)
    end if

    if (P%WantCls) then
        call output_cl_files(ScalarFileName, ScalarCovFileName, TensorFileName, TotalFileName, &
            LensedFileName, LensedTotFilename, output_factor)

        call output_lens_pot_files(LensPotentialFileName, output_factor)

        if (P%WantVectors) then
            call output_veccl_files(VectorFileName, output_factor)
        end if

#ifdef WRITE_FITS
        if (FITSfilename /= '') call WriteFitsCls(FITSfilename, CP%Max_l)
#endif
    end if

    call CAMB_cleanup
    stop

100 stop 'Must give num_massive number of integer physical neutrinos for each eigenstate'
    end program driver


#ifdef RUNIDLE
    !If in Windows and want to run with low priorty so can multitask
    subroutine SetIdle
    USE DFWIN
    Integer dwPriority
    Integer CheckPriority

    dwPriority = 64 ! idle priority
    CheckPriority = SetPriorityClass(GetCurrentProcess(), dwPriority)

    end subroutine SetIdle
#endif<|MERGE_RESOLUTION|>--- conflicted
+++ resolved
@@ -22,11 +22,11 @@
     Type(CAMBparams) P
 
     character(LEN=Ini_max_string_len) numstr, VectorFileName, &
-        InputFile, ScalarFileName, TensorFileName, TotalFileName, LensedFileName,&
-        LensedTotFileName, LensPotentialFileName,ScalarCovFileName
+    InputFile, ScalarFileName, TensorFileName, TotalFileName, LensedFileName,&
+    LensedTotFileName, LensPotentialFileName,ScalarCovFileName
     integer i
     character(LEN=Ini_max_string_len) TransferFileNames(max_transfer_redshifts), &
-        MatterPowerFileNames(max_transfer_redshifts), outroot, version_check
+    MatterPowerFileNames(max_transfer_redshifts), outroot, version_check
     real(dl) output_factor, nmassive
     character(LEN=Ini_max_string_len) RayleighTerms
 
@@ -139,23 +139,13 @@
     numstr = Ini_Read_String('nu_mass_degeneracies')
         if (P%share_delta_neff) then
             if (numstr/='') write (*,*) 'WARNING: nu_mass_degeneracies ignored when share_delta_neff'
-<<<<<<< HEAD
-    else
-            if (numstr=='') stop 'must give degeneracies for each eigenstate if share_delta_neff=F'
+    else
+            if (numstr=='') error stop 'must give degeneracies for each eigenstate if share_delta_neff=F'
         read(numstr,*) P%Nu_mass_degeneracies(1:P%Nu_mass_eigenstates)
     end if
         numstr = Ini_Read_String('nu_mass_fractions')
     if (numstr=='') then
-        if (P%Nu_mass_eigenstates >1) stop 'must give nu_mass_fractions for the eigenstates'
-=======
-        else
-            if (numstr=='') error stop 'must give degeneracies for each eigenstate if share_delta_neff=F'
-            read(numstr,*) P%Nu_mass_degeneracies(1:P%Nu_mass_eigenstates)
-        end if
-        numstr = Ini_Read_String('nu_mass_fractions')
-        if (numstr=='') then
             if (P%Nu_mass_eigenstates >1) error stop 'must give nu_mass_fractions for the eigenstates'
->>>>>>> 1fdfcea9
             P%Nu_mass_fractions(1)=1
     else
         read(numstr,*) P%Nu_mass_fractions(1:P%Nu_mass_eigenstates)
@@ -166,8 +156,8 @@
     !P%Transfer%redshifts -> P%Transfer%PK_redshifts and P%Transfer%num_redshifts -> P%Transfer%PK_num_redshifts
     !in the P%WantTransfer loop.
     if (((P%NonLinear==NonLinear_lens .or. P%NonLinear==NonLinear_both) .and. P%DoLensing) &
-        .or. P%PK_WantTransfer) then
-    P%Transfer%high_precision=  Ini_Read_Logical('transfer_high_precision',.false.)
+    .or. P%PK_WantTransfer) then
+        P%Transfer%high_precision=  Ini_Read_Logical('transfer_high_precision',.false.)
     else
         P%transfer%high_precision = .false.
     endif
@@ -193,9 +183,9 @@
                 MatterPowerFilenames(i) =  trim(numcat('matterpower_',i))//'.dat'
             end if
             if (TransferFileNames(i)/= '') &
-                TransferFileNames(i) = trim(outroot)//TransferFileNames(i)
+            TransferFileNames(i) = trim(outroot)//TransferFileNames(i)
             if (MatterPowerFilenames(i) /= '') &
-                MatterPowerFilenames(i)=trim(outroot)//MatterPowerFilenames(i)
+            MatterPowerFilenames(i)=trim(outroot)//MatterPowerFilenames(i)
         end do
     else
         P%Transfer%PK_num_redshifts = 1
@@ -347,7 +337,7 @@
 
     if (P%WantCls) then
         call output_cl_files(ScalarFileName, ScalarCovFileName, TensorFileName, TotalFileName, &
-            LensedFileName, LensedTotFilename, output_factor)
+        LensedFileName, LensedTotFilename, output_factor)
 
         call output_lens_pot_files(LensPotentialFileName, output_factor)
 
