--- conflicted
+++ resolved
@@ -246,15 +246,9 @@
     !JD 08/13 begin changes for nonlinear lensing of CMB + LSS compatibility
     !P%Transfer%redshifts -> P%Transfer%PK_redshifts and P%Transfer%num_redshifts -> P%Transfer%PK_num_redshifts
     !in the P%WantTransfer loop.
-<<<<<<< HEAD
     if (((P%NonLinear==NonLinear_lens .or. P%NonLinear==NonLinear_both) .and. (P%DoLensing .or. num_redshiftwindows>0)) &
-    .or. P%PK_WantTransfer) then
-        P%Transfer%high_precision=  Ini_Read_Logical('transfer_high_precision',.false.)
-=======
-    if (((P%NonLinear==NonLinear_lens .or. P%NonLinear==NonLinear_both) .and. P%DoLensing) &
         .or. P%PK_WantTransfer) then
     P%Transfer%high_precision=  Ini_Read_Logical('transfer_high_precision',.false.)
->>>>>>> 77cb91e8
     else
         P%transfer%high_precision = .false.
     endif
@@ -289,8 +283,7 @@
             if (TransferFileNames(i)/= '') &
                 TransferFileNames(i) = trim(outroot)//TransferFileNames(i)
             if (MatterPowerFilenames(i) /= '') &
-<<<<<<< HEAD
-            MatterPowerFilenames(i)=trim(outroot)//MatterPowerFilenames(i)
+                MatterPowerFilenames(i)=trim(outroot)//MatterPowerFilenames(i)
 
             if (Do21cm) then
                 TransferClFileNames(i) = Ini_Read_String_Array('transfer_cl_filename',i)
@@ -300,10 +293,7 @@
             end if
 
             if (TransferClFileNames(i)/= '') &
-            TransferClFileNames(i) = trim(outroot)//TransferClFileNames(i)
-=======
-                MatterPowerFilenames(i)=trim(outroot)//MatterPowerFilenames(i)
->>>>>>> 77cb91e8
+                TransferClFileNames(i) = trim(outroot)//TransferClFileNames(i)
         end do
     else
         P%Transfer%PK_num_redshifts = 1
@@ -312,8 +302,8 @@
 
     if ((P%NonLinear==NonLinear_lens .or. P%NonLinear==NonLinear_both) .and. &
         (P%DoLensing .or. num_redshiftwindows > 0)) then
-        P%WantTransfer  = .true.
-        call Transfer_SetForNonlinearLensing(P%Transfer)
+    P%WantTransfer  = .true.
+    call Transfer_SetForNonlinearLensing(P%Transfer)
     end if
 
     call Transfer_SortAndIndexRedshifts(P%Transfer)
