    ! Modules used by cmbmain and other routines.

    !     Code for Anisotropies in the Microwave Background
    !     by Antony Lewis (http://cosmologist.info) and Anthony Challinor
    !     See readme.html for documentation.
    !
    !     Based on CMBFAST  by  Uros Seljak and Matias Zaldarriaga, itself based
    !     on Boltzmann code written by Edmund Bertschinger, Chung-Pei Ma and Paul Bode.
    !     Original CMBFAST copyright and disclaimer:
    !
    !     Copyright 1996 by Harvard-Smithsonian Center for Astrophysics and
    !     the Massachusetts Institute of Technology.  All rights reserved.
    !
    !     THIS SOFTWARE IS PROVIDED "AS IS", AND M.I.T. OR C.f.A. MAKE NO
    !     REPRESENTATIONS OR WARRANTIES, EXPRESS OR IMPLIED.
    !     By way of example, but not limitation,
    !     M.I.T. AND C.f.A MAKE NO REPRESENTATIONS OR WARRANTIES OF
    !     MERCHANTABILITY OR FITNESS FOR ANY PARTICULAR PURPOSE OR THAT
    !     THE USE OF THE LICENSED SOFTWARE OR DOCUMENTATION WILL NOT INFRINGE
    !     ANY THIRD PARTY PATENTS, COPYRIGHTS, TRADEMARKS OR OTHER RIGHTS.
    !
    !     portions of this software are based on the COSMICS package of
    !     E. Bertschinger.  See the LICENSE file of the COSMICS distribution
    !     for restrictions on the modification and distribution of this software.


    module ModelParams
    use precision
    use Ranges
    use InitialPower
    use Reionization
    use Recombination
    use Errors

    implicit none
    public

<<<<<<< HEAD
    character(LEN=*), parameter :: version = 'Jun13_rayleigh'

    integer, parameter  :: num_cmb_freq = 6 !8 PRISM !!!
    logical :: rayleigh_diff = .true.
    integer, parameter :: nscatter = num_cmb_freq+1
    real(dl) :: phot_freqs(num_cmb_freq)  !set in equations _Init
    real(dl) :: phot_int_kernel(num_cmb_freq)
    real(dl) :: freq_factors(num_cmb_freq,2) 
=======
    character(LEN=*), parameter :: version = 'July13'
>>>>>>> 71ac7d0e

    integer :: FeedbackLevel = 0 !if >0 print out useful information about the model

    logical, parameter :: DebugMsgs=.false. !Set to true to view progress and timing

    logical, parameter :: DebugEvolution = .false. !Set to true to do all the evolution for all k

    real(dl) :: DebugParam = 0._dl !not used but read in, useful for parameter-dependent tests

    logical ::  do_bispectrum  = .false.
    logical, parameter :: hard_bispectrum = .false. ! e.g. warm inflation where delicate cancellations

    logical, parameter :: full_bessel_integration = .false. !(go into the tails when calculating the sources)

    integer, parameter :: Nu_int = 0, Nu_trunc=1, Nu_approx = 2, Nu_best = 3
    !For CAMBparams%MassiveNuMethod
    !Nu_int: always integrate distribution function
    !Nu_trunc: switch to expansion in velocity once non-relativistic
    !Nu_approx: approximate scheme - good for CMB, but not formally correct and no good for matter power
    !Nu_best: automatically use mixture which is fastest and most accurate

    integer, parameter :: max_Nu = 5 !Maximum number of neutrino species
    integer, parameter :: max_transfer_redshifts = 150
    integer, parameter :: fileio_unit = 13 !Any number not used elsewhere will do
    integer, parameter :: outNone=1

    integer :: max_bessels_l_index  = 1000000
    real(dl) :: max_bessels_etak = 1000000*2

    real(dl), parameter ::  OutputDenominator =twopi
    !When using outNone the output is l(l+1)Cl/OutputDenominator

    Type(Regions) :: TimeSteps

    type TransferParams
        logical     ::  high_precision
        integer     ::  num_redshifts
        real(dl)    ::  kmax         !these are acutally q values, but same as k for flat
        integer     ::  k_per_logint ! ..
        real(dl)    ::  redshifts(max_transfer_redshifts)
    end type TransferParams

    !other variables, options, derived variables, etc.

    integer, parameter :: NonLinear_none=0, NonLinear_Pk =1, NonLinear_Lens=2

    ! Main parameters type
    type CAMBparams

    logical   :: WantCls, WantTransfer
    logical   :: WantScalars, WantTensors, WantVectors
    logical   :: DoLensing
    logical   :: want_zstar, want_zdrag     !!JH for updated BAO likelihood.
    integer   :: NonLinear
    logical   :: Want_CMB

    integer   :: Max_l, Max_l_tensor
    real(dl)  :: Max_eta_k, Max_eta_k_tensor
    ! _tensor settings only used in initialization,
    !Max_l and Max_eta_k are set to the tensor variables if only tensors requested

    real(dl)  :: omegab, omegac, omegav, omegan
    !Omega baryon, CDM, Lambda and massive neutrino
    real(dl)  :: H0,TCMB,yhe,Num_Nu_massless
    integer   :: Num_Nu_massive
    logical :: Nu_mass_splittings
    integer   :: Nu_mass_eigenstates  !1 for degenerate masses
    logical   :: same_neutrino_Neff !take fractional part to heat all eigenstates the same
    real(dl)  :: Nu_mass_degeneracies(max_nu)
    real(dl)  :: Nu_mass_fractions(max_nu)
    !The ratios of the masses

    integer   :: Scalar_initial_condition
    !must be one of the initial_xxx values defined in GaugeInterface

    integer   :: OutputNormalization
    !outNone, or C_OutputNormalization=1 if > 1

    logical   :: AccuratePolarization
    !Do you care about the accuracy of the polarization Cls?

    logical   :: AccurateBB
    !Do you care about BB accuracy (e.g. in lensing)

    !Reionization settings - used if Reion%Reionization=.true.
    logical   :: AccurateReionization
    !Do you care about pecent level accuracy on EE signal from reionization?

    integer   :: MassiveNuMethod

    type(InitialPowerParams) :: InitPower  !see power_tilt.f90 - you can change this
    type(ReionizationParams) :: Reion
    type(RecombinationParams):: Recomb
    type(TransferParams)     :: Transfer

    real(dl) ::  InitialConditionVector(1:10) !Allow up to 10 for future extensions
    !ignored unless Scalar_initial_condition == initial_vector

    logical OnlyTransfers !Don't use initial power spectrum data, instead get Delta_q_l array
    !If true, sigma_8 is not calculated either

    logical DerivedParameters !calculate various derived parameters  (ThermoDerivedParams)

    !Derived parameters, not set initially
    type(ReionizationHistory) :: ReionHist

    logical flat,closed,open
    real(dl) omegak
    real(dl) curv,r, Ksign !CP%r = 1/sqrt(|CP%curv|), CP%Ksign = 1,0 or -1
    real(dl) tau0,chi0 !time today and rofChi(CP%tau0/CP%r)

    end type CAMBparams

    type(CAMBparams) CP  !Global collection of parameters

    real(dl) scale !relative to CP%flat. e.g. for scaling lSamp%l sampling.

    logical ::call_again = .false.
    !if being called again with same parameters to get different thing

    !     grhom =kappa*a^2*rho_m0
    !     grhornomass=grhor*number of massless neutrino species
    !     taurst,taurend - time at start/end of recombination
    !     dtaurec - dtau during recombination
    !     adotrad - a(tau) in radiation era

    real(dl) grhom,grhog,grhor,grhob,grhoc,grhov,grhornomass,grhok
    real(dl) taurst,dtaurec,taurend, tau_maxvis,adotrad

    !Neutrinos
    real(dl) grhormass(max_nu)

    !     nu_masses=m_nu*c**2/(k_B*T_nu0)
    real(dl) :: nu_masses(max_nu)

    real(dl) akthom !sigma_T * (number density of protons now)
    real(dl) fHe !n_He_tot / n_H_tot
    real(dl) Nnow


    integer :: ThreadNum = 0
    !If zero assigned automatically, obviously only used if parallelised

    !Parameters for checking/changing overall accuracy
    !If HighAccuracyDefault=.false., the other parameters equal to 1 corresponds to ~0.3% scalar C_l accuracy
    !If HighAccuracyDefault=.true., the other parameters equal to 1 corresponds to ~0.1% scalar C_l accuracy (at L>600)
    logical :: HighAccuracyDefault = .false.

    real(dl) :: lSampleBoost=1._dl
    !Increase lSampleBoost to increase sampling in lSamp%l for Cl interpolation

    real(dl) :: AccuracyBoost =1._dl

    !Decrease step sizes, etc. by this parameter. Useful for checking accuracy.
    !Can also be used to improve speed significantly if less accuracy is required.
    !or improving accuracy for extreme models.
    !Note this does not increase lSamp%l sampling or massive neutrino q-sampling

    real(sp) :: lAccuracyBoost=1.
    !Boost number of multipoles integrated in Boltzman heirarchy

    integer :: limber_phiphi = 0 !for l>limber_phiphi use limber approx for lensing potential
    integer :: num_redshiftwindows = 0
    integer :: num_extra_redshiftwindows = 0

    integer, parameter :: lmin = 2
    !must be either 1 or 2

    real(dl), parameter :: OmegaKFlat = 5e-7_dl !Value at which to use flat code

    real(dl),parameter :: tol=1.0d-4 !Base tolerance for integrations

    !     used as parameter for spline - tells it to use 'natural' end values
    real(dl), parameter :: spl_large=1.e40_dl

    integer, parameter:: l0max=4000

    !     lmax is max possible number of l's evaluated
    integer, parameter :: lmax_arr = l0max

    character(LEN=1024) :: highL_unlensed_cl_template = 'HighLExtrapTemplate_lenspotentialCls.dat'
    !fiducial high-accuracy high-L C_L used for making small cosmology-independent numerical corrections
    !to lensing and C_L interpolation. Ideally close to models of interest, but dependence is weak.
    logical :: use_spline_template = .true.
    integer, parameter :: lmax_extrap_highl = 8000
    real(dl), allocatable :: highL_CL_template(:,:)

    integer, parameter :: derived_age=1, derived_zstar=2, derived_rstar=3, derived_thetastar=4,derived_zdrag=5, &
    derived_rdrag=6,derived_kD=7,derived_thetaD=8 , derived_zEQ =9, derived_thetaEQ=10 
    integer, parameter :: nthermo_derived = 10

    real(dl) ThermoDerivedParams(nthermo_derived)

    Type TBackgroundOutputs
        real(dl), pointer :: z_outputs(:) => null()
        real(dl), allocatable :: H(:), DA(:), rs_by_D_v(:)
    end Type TBackgroundOutputs

    Type(TBackgroundOutputs), save :: BackgroundOutputs

    contains


    subroutine CAMBParams_Set(P, error, DoReion)
    use constants
    type(CAMBparams), intent(in) :: P
    real(dl) GetOmegak, fractional_number, conv
    integer, optional :: error !Zero if OK
    logical, optional :: DoReion
    logical WantReion
    integer nu_i,actual_massless
    external GetOmegak
    real(dl), save :: last_tau0
    !Constants in SI units

    global_error_flag = 0

    if ((P%WantTensors .or. P%WantVectors).and. P%WantTransfer .and. .not. P%WantScalars) then
        call GlobalError( 'Cannot generate tensor C_l and transfer without scalar C_l',error_unsupported_params)
    end if

    if (present(error)) error = global_error_flag
    if (global_error_flag/=0) return

    if (present(DoReion)) then
        WantReion = DoReion
    else
        WantReion = .true.
    end if

    CP=P
    if (call_again) CP%DerivedParameters = .false.

    CP%Max_eta_k = max(CP%Max_eta_k,CP%Max_eta_k_tensor)

    if (CP%WantTransfer) then
        CP%WantScalars=.true.
        if (.not. CP%WantCls) then
            CP%AccuratePolarization = .false.
            CP%Reion%Reionization = .false.
        end if
    else
        CP%transfer%num_redshifts=0
    end if

    if (CP%Omegan == 0 .and. CP%Num_Nu_Massive /=0) then
        CP%Num_Nu_Massless = CP%Num_Nu_Massless + CP%Num_Nu_Massive
        CP%Num_Nu_Massive  = 0
    end if

    if (CP%Num_nu_massive > 0) then
        if (.not. CP%Nu_mass_splittings) then
            !Default totally degenerate masses
            CP%Nu_mass_eigenstates = 1
            CP%Nu_mass_degeneracies(1) = CP%Num_Nu_Massive
            CP%Nu_mass_fractions(1) = 1
        else
            if (CP%Nu_mass_degeneracies(1)==0) then
                CP%Nu_mass_degeneracies(1) = CP%Num_Nu_Massive
                CP%same_neutrino_Neff = .true.
            end if
            if (abs(sum(CP%Nu_mass_fractions(1:CP%Nu_mass_eigenstates))-1) > 1e-4) &
            stop 'Nu_mass_fractions do not add up to 1'

            !                 if (abs(sum(CP%Nu_mass_degeneracies(1:CP%Nu_mass_eigenstates))-CP%Num_nu_massive) >1e-4 ) &
            !                   stop 'nu_mass_eigenstates do not add up to num_nu_massive'
            if (CP%Nu_mass_eigenstates==0) stop 'Have Num_nu_massive>0 but no nu_mass_eigenstates'

        end if
    else
        CP%Nu_mass_eigenstates = 0
    end if

    if ((CP%WantTransfer).and. CP%MassiveNuMethod==Nu_approx) then
        CP%MassiveNuMethod = Nu_trunc
    end if

    CP%omegak = GetOmegak()

    CP%flat = (abs(CP%omegak) <= OmegaKFlat)
    CP%closed = CP%omegak < -OmegaKFlat

    CP%open = .not.CP%flat.and..not.CP%closed
    if (CP%flat) then
        CP%curv=0
        CP%Ksign=0
        CP%r=1._dl !so we can use tau/CP%r, etc, where CP%r's cancel
    else
        CP%curv=-CP%omegak/((c/1000)/CP%h0)**2
        CP%Ksign =sign(1._dl,CP%curv)
        CP%r=1._dl/sqrt(abs(CP%curv))
    end if
    !  grho gives the contribution to the expansion rate from: (g) photons,
    !  (r) one flavor of relativistic neutrino (2 degrees of freedom),
    !  (m) nonrelativistic matter (for Omega=1).  grho is actually
    !  8*pi*G*rho/c^2 at a=1, with units of Mpc**(-2).
    !  a=tau(Mpc)*adotrad, with a=1 today, assuming 3 neutrinos.
    !  (Used only to set the initial conformal time.)

    !H0 is in km/s/Mpc

    grhom = 3*CP%h0**2/c**2*1000**2 !3*h0^2/c^2 (=8*pi*G*rho_crit/c^2)

    !grhom=3.3379d-11*h0*h0
    grhog = kappa/c**2*4*sigma_boltz/c**3*CP%tcmb**4*Mpc**2 !8*pi*G/c^2*4*sigma_B/c^3 T^4
    ! grhog=1.4952d-13*tcmb**4
    grhor = 7._dl/8*(4._dl/11)**(4._dl/3)*grhog !7/8*(4/11)^(4/3)*grhog (per neutrino species)
    !grhor=3.3957d-14*tcmb**4
    !correction for fractional number of neutrinos, e.g. 3.04 to give slightly higher T_nu hence rhor
    !Num_Nu_massive is already integer, Num_Nu_massless can contain fraction
    !We assume all eigenstates affected the same way

    !With mass splitting=True, the Nu_mass_degeneracies parameters account for heating from grhor
    !Otherwise we set from Neff
    if (CP%same_neutrino_Neff) then
        fractional_number = CP%Num_Nu_massless + CP%Num_Nu_massive
        actual_massless = int(CP%Num_Nu_massless + 1e-6_dl)
        if (actual_massless + CP%Num_Nu_massive /= 0) then
            grhor = grhor * fractional_number/(actual_massless + CP%Num_Nu_massive)
            grhornomass=grhor*actual_massless
        else
            grhornomass=grhor*CP%Num_Nu_massless
        end if
    else
        grhornomass=grhor*CP%Num_Nu_massless
    end if
    grhormass=0
    do nu_i = 1, CP%Nu_mass_eigenstates
        grhormass(nu_i)=grhor*CP%Nu_mass_degeneracies(nu_i)
    end do
    grhoc=grhom*CP%omegac
    grhob=grhom*CP%omegab
    grhov=grhom*CP%omegav
    grhok=grhom*CP%omegak
    !  adotrad gives the relation a(tau) in the radiation era:
    adotrad = sqrt((grhog+grhornomass+sum(grhormass(1:CP%Nu_mass_eigenstates)))/3)


    Nnow = CP%omegab*(1-CP%yhe)*grhom*c**2/kappa/m_H/Mpc**2

    akthom = sigma_thomson*Nnow*Mpc
    !sigma_T * (number density of protons now)

    fHe = CP%YHe/(mass_ratio_He_H*(1.d0-CP%YHe))  !n_He_tot / n_H_tot

    if (CP%omegan==0) then
        CP%Num_nu_massless = CP%Num_nu_massless + CP%Num_nu_massive
        CP%Num_nu_massive = 0
    end if

    if (.not.call_again) then

    call init_massive_nu(CP%omegan /=0)
    call init_background
    if (global_error_flag==0) then
        CP%tau0=TimeOfz(0._dl)
        ! print *, 'chi = ',  (CP%tau0 - TimeOfz(0.15_dl)) * CP%h0/100
        last_tau0=CP%tau0
        if (WantReion) call Reionization_Init(CP%Reion,CP%ReionHist, CP%YHe, akthom, CP%tau0, FeedbackLevel)
    end if
    else
        CP%tau0=last_tau0
    end if

    if ( CP%NonLinear==NonLinear_Lens) then
        CP%Transfer%kmax = max(CP%Transfer%kmax, CP%Max_eta_k/CP%tau0)
        if (FeedbackLevel > 0 .and. CP%Transfer%kmax== CP%Max_eta_k/CP%tau0) &
        write (*,*) 'max_eta_k changed to ', CP%Max_eta_k
    end if

    if (CP%closed .and. CP%tau0/CP%r >3.14) then
        call GlobalError('chi >= pi in closed model not supported',error_unsupported_params)
    end if

    if (global_error_flag/=0) then
        if (present(error)) error = global_error_flag
        return
    end if

    if (present(error)) then
        error = 0
    else if (FeedbackLevel > 0 .and. .not. call_again) then
        write(*,'("Om_b h^2             = ",f9.6)') CP%omegab*(CP%H0/100)**2
        write(*,'("Om_c h^2             = ",f9.6)') CP%omegac*(CP%H0/100)**2
        write(*,'("Om_nu h^2            = ",f9.6)') CP%omegan*(CP%H0/100)**2
        write(*,'("Om_Lambda            = ",f9.6)') CP%omegav
        write(*,'("Om_K                 = ",f9.6)') CP%omegak
        write(*,'("Om_m (1-Om_K-Om_L)   = ",f9.6)') 1-CP%omegak-CP%omegav
        write(*,'("100 theta (CosmoMC)  = ",f9.6)') 100*CosmomcTheta()
        if (CP%Num_Nu_Massive > 0) then
            conv = k_B*(8*grhor/grhog/7)**0.25*CP%tcmb/eV !approx 1.68e-4
            do nu_i=1, CP%Nu_mass_eigenstates
                write(*,'(f7.4, " nu, m_nu*c^2/k_B/T_nu0   = ",f9.2," (m_nu = ",f6.3," eV)")') &
                CP%nu_mass_degeneracies(nu_i), nu_masses(nu_i),conv*nu_masses(nu_i)
            end do
        end if
    end if
    CP%chi0=rofChi(CP%tau0/CP%r)
    scale= CP%chi0*CP%r/CP%tau0  !e.g. change l sampling depending on approx peak spacing

    end subroutine CAMBParams_Set


    function GetTestTime()
    real(sp) GetTestTime
    real(sp) atime

    !           GetTestTime = etime(tarray)
    !Can replace this if etime gives problems
    !Or just comment out - only used if DebugMsgs = .true.
    call cpu_time(atime)
    GetTestTime = atime

    end function GetTestTime


    function rofChi(Chi) !sinh(chi) for open, sin(chi) for closed.
    real(dl) Chi,rofChi

    if (CP%closed) then
        rofChi=sin(chi)
    else if (CP%open) then
        rofChi=sinh(chi)
    else
        rofChi=chi
    endif
    end function rofChi


    function cosfunc (Chi)
    real(dl) Chi,cosfunc

    if (CP%closed) then
        cosfunc= cos(chi)
    else if (CP%open) then
        cosfunc=cosh(chi)
    else
        cosfunc = 1._dl
    endif
    end function cosfunc

    function tanfunc(Chi)
    real(dl) Chi,tanfunc
    if (CP%closed) then
        tanfunc=tan(Chi)
    else if (CP%open) then
        tanfunc=tanh(Chi)
    else
        tanfunc=Chi
    end if

    end  function tanfunc

    function invsinfunc(x)
    real(dl) invsinfunc,x

    if (CP%closed) then
        invsinfunc=asin(x)
    else if (CP%open) then
        invsinfunc=log((x+sqrt(1._dl+x**2)))
    else
        invsinfunc = x
    endif
    end function invsinfunc

    function f_K(x)
    real(dl) :: f_K
    real(dl), intent(in) :: x
    f_K = CP%r*rofChi(x/CP%r)

    end function f_K


    function DeltaTime(a1,a2, in_tol)
    implicit none
    real(dl) DeltaTime, atol
    real(dl), intent(IN) :: a1,a2
    real(dl), optional, intent(in) :: in_tol
    real(dl) dtauda, rombint !diff of tau w.CP%r.t a and integration
    external dtauda, rombint

    if (present(in_tol)) then
        atol = in_tol
    else
        atol = tol/1000/exp(AccuracyBoost-1)
    end if
    DeltaTime=rombint(dtauda,a1,a2,atol)

    end function DeltaTime

    function TimeOfz(z)
    implicit none
    real(dl) TimeOfz
    real(dl), intent(IN) :: z

    TimeOfz=DeltaTime(0._dl,1._dl/(z+1._dl))
    end function TimeOfz

    function DeltaPhysicalTimeGyr(a1,a2, in_tol)
    use constants
    real(dl), intent(in) :: a1, a2
    real(dl), optional, intent(in) :: in_tol
    real(dl) rombint,DeltaPhysicalTimeGyr, atol
    external rombint

    if (present(in_tol)) then
        atol = in_tol
    else
        atol = 1d-4/exp(AccuracyBoost-1)
    end if
    DeltaPhysicalTimeGyr = rombint(dtda,a1,a2,atol)*Mpc/c/Gyr
    end function DeltaPhysicalTimeGyr

    function AngularDiameterDistance(z)
    !This is the physical (non-comoving) angular diameter distance in Mpc
    real(dl) AngularDiameterDistance
    real(dl), intent(in) :: z

    AngularDiameterDistance = CP%r/(1+z)*rofchi(ComovingRadialDistance(z) /CP%r)

    end function AngularDiameterDistance

    function LuminosityDistance(z)
    real(dl) LuminosityDistance
    real(dl), intent(in) :: z

    LuminosityDistance = AngularDiameterDistance(z)*(1+z)**2

    end function LuminosityDistance

    function ComovingRadialDistance(z) 
    real(dl) ComovingRadialDistance
    real(dl), intent(in) :: z

    ComovingRadialDistance = DeltaTime(1/(1+z),1._dl)

    end function ComovingRadialDistance

    function Hofz(z) 
    !!non-comoving Hubble in MPC units, divide by MPC_in_sec to get in SI units
    real(dl) Hofz, dtauda,a
    real(dl), intent(in) :: z
    external dtauda

    a = 1/(1+z)
    Hofz = 1/(a**2*dtauda(a))

    end function Hofz

    real(dl) function BAO_D_v_from_DA_H(z, DA, Hz)
    real(dl), intent(in) :: z, DA, Hz
    real(dl) ADD

    ADD = DA*(1.d0+z)
    BAO_D_v_from_DA_H = ((ADD)**2.d0*z/Hz)**(1.d0/3.d0)

    end function BAO_D_v_from_DA_H

    real(dl) function BAO_D_v(z)
    real(dl), intent(IN) :: z

    BAO_D_v = BAO_D_v_from_DA_H(z,AngularDiameterDistance(z), Hofz(z))

    end function BAO_D_v

    function dsound_da_exact(a)
    implicit none
    real(dl) dsound_da_exact,dtauda,a,R,cs
    external dtauda

    R = 3*grhob*a / (4*grhog) 
    cs=1.0d0/sqrt(3*(1+R))
    dsound_da_exact=dtauda(a)*cs

    end function dsound_da_exact


    function dsound_da(a)
    !approximate form used e.g. by CosmoMC for theta
    implicit none
    real(dl) dsound_da,dtauda,a,R,cs
    external dtauda

    R=3.0d4*a*CP%omegab*(CP%h0/100.0d0)**2
    !          R = 3*grhob*a / (4*grhog) //above is mostly within 0.2% and used for previous consistency
    cs=1.0d0/sqrt(3*(1+R))
    dsound_da=dtauda(a)*cs

    end function dsound_da

    function dtda(a)
    real(dl) dtda,dtauda,a
    external dtauda
    dtda= dtauda(a)*a
    end function

    function CosmomcTheta()
    real(dl) zstar, astar, atol, rs, DA
    real(dl) CosmomcTheta
    real(dl) ombh2, omdmh2
    real(dl) rombint
    external rombint

    ombh2 = CP%omegab*(CP%h0/100.0d0)**2
    omdmh2 = (CP%omegac+CP%omegan)*(CP%h0/100.0d0)**2

    !!From Hu & Sugiyama
    zstar =  1048*(1+0.00124*ombh2**(-0.738))*(1+ &
    (0.0783*ombh2**(-0.238)/(1+39.5*ombh2**0.763)) * &
    (omdmh2+ombh2)**(0.560/(1+21.1*ombh2**1.81)))

    astar = 1/(1+zstar)
    atol = 1e-6
    rs = rombint(dsound_da,1d-8,astar,atol)
    DA = AngularDiameterDistance(zstar)/astar
    CosmomcTheta = rs/DA
    !       print *,'z* = ',zstar, 'r_s = ',rs, 'DA = ',DA, rs/DA

    end function CosmomcTheta

    end module ModelParams



    !ccccccccccccccccccccccccccccccccccccccccccccccccccc

    module lvalues
    use precision
    use ModelParams
    implicit none
    public

    Type lSamples
        integer l0
        integer l(lmax_arr)
    end Type lSamples

    Type(lSamples) :: lSamp
    !Sources
    logical :: Log_lvalues  = .false.

    contains

    function lvalues_indexOf(lSet,l)
    type(lSamples) :: lSet
    integer, intent(in) :: l
    integer lvalues_indexOf, i

    do i=2,lSet%l0
        if (l < lSet%l(i)) then
            lvalues_indexOf = i-1
            return
        end if
    end do
    lvalues_indexOf = lSet%l0

    end function  lvalues_indexOf

    subroutine initlval(lSet,max_l)

    ! This subroutines initializes lSet%l arrays. Other values will be interpolated.

    implicit none
    type(lSamples) :: lSet

    integer, intent(IN) :: max_l
    integer lind, lvar, step,top,bot,ls(lmax_arr)
    real(dl) AScale

    Ascale=scale/lSampleBoost

    if (lSampleBoost >=50) then
        !just do all of them
        lind=0
        do lvar=lmin, max_l
            lind=lind+1
            ls(lind)=lvar
        end do
        lSet%l0=lind
        lSet%l(1:lind) = ls(1:lind)
        return
    end if

    lind=0
    do lvar=lmin, 10
        lind=lind+1
        ls(lind)=lvar
    end do

    if (CP%AccurateReionization) then
        if (lSampleBoost > 1) then
            do lvar=11, 37,1
                lind=lind+1
                ls(lind)=lvar
            end do
        else
            do lvar=11, 37,2
                lind=lind+1
                ls(lind)=lvar
            end do
        end if

        step = max(nint(5*Ascale),2)
        bot=40
        top=bot + step*10
    else

    if (lSampleBoost >1) then
        do lvar=11, 15
            lind=lind+1
            ls(lind)=lvar
        end do
    else
        lind=lind+1
        ls(lind)=12
        lind=lind+1
        ls(lind)=15
    end if
    step = max(nint(10*Ascale),3)
    bot=15+max(step/2,2)
    top=bot + step*7
    end if

    do lvar=bot, top, step
        lind=lind+1
        ls(lind)=lvar
    end do

    !Sources
    if (Log_lvalues) then
        !Useful for generating smooth things like 21cm to high l
        step=max(nint(20*Ascale),4)
        do
            lvar = lvar + step
            if (lvar > max_l) exit
            lind=lind+1
            ls(lind)=lvar
            step = nint(step*1.2) !log spacing
        end do
    else
        step=max(nint(20*Ascale),4)
        bot=ls(lind)+step
        top=bot+step*2

        do lvar = bot,top,step
            lind=lind+1
            ls(lind)=lvar
        end do

        if (ls(lind)>=max_l) then
            do lvar=lind,1,-1
                if (ls(lvar)<=max_l) exit
            end do
            lind=lvar
            if (ls(lind)<max_l) then
                lind=lind+1
                ls(lind)=max_l
            end if
        else

        step=max(nint(25*Ascale),4)
        !Get EE right around l=200 by putting extra point at 175
        bot=ls(lind)+step
        top=bot+step

        do lvar = bot,top,step
            lind=lind+1
            ls(lind)=lvar
        end do

        if (ls(lind)>=max_l) then
            do lvar=lind,1,-1
                if (ls(lvar)<=max_l) exit
            end do
            lind=lvar
            if (ls(lind)<max_l) then
                lind=lind+1
                ls(lind)=max_l
            end if
        else
            if (HighAccuracyDefault .and. .not. use_spline_template) then
                step=max(nint(42*Ascale),7)
            else
                step=max(nint(50*Ascale),7)
            end if
            bot=ls(lind)+step
            top=min(5000,max_l)

            do lvar = bot,top,step
                lind=lind+1
                ls(lind)=lvar
            end do

            if (max_l > 5000) then
                !Should be pretty smooth or tiny out here
                step=max(nint(400*Ascale),50)
                lvar = ls(lind)
                do
                    lvar = lvar + step
                    if (lvar > max_l) exit
                    lind=lind+1
                    ls(lind)=lvar
                    step = nint(step*1.5) !log spacing
                end do
            end if
            !Sources
        end if !log_lvalues

        if (ls(lind) /=max_l) then
            lind=lind+1
            ls(lind)=max_l
        end if
        if (.not. CP%flat) ls(lind-1)=int(max_l+ls(lind-2))/2
        !Not in CP%flat case so interpolation table is the same when using lower l_max
        end if
    end if
    lSet%l0=lind
    lSet%l(1:lind) = ls(1:lind)

    end subroutine initlval

    subroutine InterpolateClArr(lSet,iCl, all_Cl, max_ind)
    type (lSamples), intent(in) :: lSet
    real(dl), intent(in) :: iCl(*)
    real(dl), intent(out):: all_Cl(lmin:*)
    integer, intent(in) :: max_ind
    integer il,llo,lhi, xi
    real(dl) ddCl(lSet%l0)
    real(dl) xl(lSet%l0)

    real(dl) a0,b0,ho
    real(dl), parameter :: cllo=1.e30_dl,clhi=1.e30_dl

    if (max_ind > lSet%l0) stop 'Wrong max_ind in InterpolateClArr'

    xl = real(lSet%l(1:lSet%l0),dl)
    call spline(xl,iCL(1),max_ind,cllo,clhi,ddCl(1))

    llo=1
    do il=lmin,lSet%l(max_ind)
        xi=il
        if ((xi > lSet%l(llo+1)).and.(llo < max_ind)) then
            llo=llo+1
        end if
        lhi=llo+1
        ho=lSet%l(lhi)-lSet%l(llo)
        a0=(lSet%l(lhi)-xi)/ho
        b0=(xi-lSet%l(llo))/ho

        all_Cl(il) = a0*iCl(llo)+ b0*iCl(lhi)+((a0**3-a0)* ddCl(llo) &
        +(b0**3-b0)*ddCl(lhi))*ho**2/6

    end do

    end subroutine InterpolateClArr

    subroutine InterpolateClArrTemplated(lSet,iCl, all_Cl, max_ind, template_index)
    type (lSamples), intent(in) :: lSet
    real(dl), intent(in) :: iCl(*)
    real(dl), intent(out):: all_Cl(lmin:*)
    integer, intent(in) :: max_ind
    integer, intent(in), optional :: template_index
    integer maxdelta, il
    real(dl) DeltaCL(lSet%l0)
    real(dl), allocatable :: tmpall(:)

    if (max_ind > lSet%l0) stop 'Wrong max_ind in InterpolateClArrTemplated'

    if (use_spline_template .and. present(template_index)) then
        if (template_index<=3) then
            !interpolate only the difference between the C_l and an accurately interpolated template. Temp only for the mo.
            !Using unlensed for template, seems to be good enough
            maxdelta=max_ind
            do while (lSet%l(maxdelta) > lmax_extrap_highl)
                maxdelta=maxdelta-1
            end do
            DeltaCL(1:maxdelta)=iCL(1:maxdelta)- highL_CL_template(lSet%l(1:maxdelta), template_index)

            call InterpolateClArr(lSet,DeltaCl, all_Cl, maxdelta)

            do il=lmin,lSet%l(maxdelta)
                all_Cl(il) = all_Cl(il) +  highL_CL_template(il,template_index)
            end do

            if (maxdelta < max_ind) then
                !directly interpolate high L where no template (doesn't effect lensing spectrum much anyway)
                allocate(tmpall(lmin:lSet%l(max_ind)))
                call InterpolateClArr(lSet,iCl, tmpall, max_ind)
                !overlap to reduce interpolation artefacts
                all_cl(lSet%l(maxdelta-2):lSet%l(max_ind) ) = tmpall(lSet%l(maxdelta-2):lSet%l(max_ind))
                deallocate(tmpall)
            end if
            return
        end if
    end if

    call InterpolateClArr(lSet,iCl, all_Cl, max_ind)


    end subroutine InterpolateClArrTemplated

    end module lvalues


    !ccccccccccccccccccccccccccccccccccccccccccccccccccc

    module ModelData
    use precision
    use ModelParams
    use InitialPower
    use lValues
    use Ranges
    use AMlUtils
    implicit none
    public

    Type LimberRec
        integer n1,n2 !corresponding time step array indices
        real(dl), dimension(:), pointer :: k
        real(dl), dimension(:), pointer :: Source
    end Type LimberRec

    Type ClTransferData
        !Cl transfer function variables
        !values of q for integration over q to get C_ls
        Type (lSamples) :: ls ! scalar and tensor l that are computed
        integer :: NumSources
        !Changes -scalars:  2 for just CMB, 3 for lensing
        !- tensors: T and E and phi (for lensing), and T, E, B respectively

        Type (Regions) :: q
        real(dl), dimension(:,:,:), pointer :: Delta_p_l_k => NULL()

        integer, dimension(:), pointer :: Limber_l_min => NULL()
        !For each l, the set of k in each limber window
        !indices LimberWindow(SourceNum,l)
        Type(LimberRec), dimension(:,:), pointer :: Limber_windows => NULL()

    end Type ClTransferData

    Type(ClTransferData), save, target :: CTransScal, CTransTens, CTransVec

    !Computed output power spectra data

    integer, parameter :: C_Temp = 1, C_E = 2, C_Cross =3, C_Phi = 4, C_PhiTemp = 5, C_PhiE=6
    integer :: C_last = C_PhiE
    integer, parameter :: CT_Temp =1, CT_E = 2, CT_B = 3, CT_Cross=  4

    logical :: has_cl_2D_array = .false.

    real(dl), dimension (:,:,:), allocatable :: Cl_scalar, Cl_tensor, Cl_vector
    !Indices are Cl_xxx( l , intial_power_index, Cl_type)
    !where Cl_type is one of the above constants

    real(dl), dimension (:,:,:,:), allocatable :: Cl_Scalar_Array
    !Indices are Cl_xxx( l , intial_power_index, field1,field2)
    !where ordering of fields is T, E, \psi (CMB lensing potential),T_freq_1,E_freq_1,.... window_1, window_2...

    !The following are set only if doing lensing
    integer lmax_lensed !Only accurate to rather less than this
    real(dl) , dimension (:,:,:), allocatable :: Cl_lensed
    !Cl_lensed(l, power_index, Cl_type) are the interpolated Cls
    real(dl) , dimension (:,:,:,:,:), allocatable :: Cl_lensed_freqs, Cl_tensor_freqs

    contains

    subroutine Init_ClTransfer(CTrans)
    !Need to set the Ranges array q before calling this
    Type(ClTransferData) :: CTrans
    integer st

    deallocate(CTrans%Delta_p_l_k, STAT = st)
    call Ranges_getArray(CTrans%q, .true.)

    allocate(CTrans%Delta_p_l_k(CTrans%NumSources,min(max_bessels_l_index,CTrans%ls%l0), CTrans%q%npoints))
    CTrans%Delta_p_l_k = 0

    end subroutine Init_ClTransfer

    subroutine Init_Limber(CTrans)
    Type(ClTransferData) :: CTrans

    allocate(CTrans%Limber_l_min(CTrans%NumSources))
    CTrans%Limber_l_min = 0
    if (num_redshiftwindows>0 .or. limber_phiphi>0) then
        allocate(CTrans%Limber_windows(CTrans%NumSources,CTrans%ls%l0))
    end if

    end subroutine Init_Limber

    subroutine Free_ClTransfer(CTrans)
    Type(ClTransferData) :: CTrans
    integer st

    deallocate(CTrans%Delta_p_l_k, STAT = st)
    nullify(CTrans%Delta_p_l_k)
    call Ranges_Free(CTrans%q)
    call Free_Limber(CTrans)

    end subroutine Free_ClTransfer

    subroutine Free_Limber(CTrans)
    Type(ClTransferData) :: CTrans
    integer st,i,j

    do i=1, CTrans%NumSources
        if (CTrans%Limber_l_min(i)/=0) then
            do j=CTrans%Limber_l_min(i), CTrans%ls%l0
                deallocate(CTrans%Limber_windows(i, j)%k, STAT = st)
                deallocate(CTrans%Limber_windows(i, j)%Source, STAT = st)
            end do
        end if
    end do
    deallocate(CTrans%Limber_l_min, STAT = st)
    deallocate(CTrans%Limber_windows, STAT = st)
    nullify(CTrans%Limber_l_min)
    nullify(CTrans%Limber_windows)

    end subroutine Free_Limber

    subroutine CheckLoadedHighLTemplate
    integer L
    real(dl) array(7)

    if (.not. allocated(highL_CL_template)) then
        allocate(highL_CL_template(lmin:lmax_extrap_highl, C_Temp:C_Phi))
        call OpenTxtFile(highL_unlensed_cl_template,fileio_unit)
        if (lmin==1) highL_CL_template(lmin,:)=0
        do
            read(fileio_unit,*, end=500) L , array
            if (L>lmax_extrap_highl) exit
            !  array = array * (2*l+1)/(4*pi) * 2*pi/(l*(l+1))
            highL_CL_template(L, C_Temp:C_E) =array(1:2)
            highL_CL_template(L, C_Cross) =array(4)
            highL_CL_template(L, C_Phi) =array(5)
        end do

500     close(fileio_unit)
    end if

    end subroutine CheckLoadedHighLTemplate


    subroutine Init_Cls

    call CheckLoadedHighLTemplate
    if (CP%WantScalars) then
        if (allocated(Cl_scalar)) deallocate(Cl_scalar)
        allocate(Cl_scalar(lmin:CP%Max_l, CP%InitPower%nn, C_Temp:C_last))
        Cl_scalar = 0
        if (has_cl_2D_array) then
            if (allocated(Cl_scalar_array)) deallocate(Cl_scalar_array)
            allocate(Cl_scalar_Array(lmin:CP%Max_l, CP%InitPower%nn, 3+num_redshiftwindows+num_cmb_freq*2,3+num_redshiftwindows+num_cmb_freq*2))
            Cl_scalar_array = 0
        end if
    end if

    if (CP%WantVectors) then
        if (allocated(Cl_vector)) deallocate(Cl_vector)
        allocate(Cl_vector(lmin:CP%Max_l, CP%InitPower%nn, CT_Temp:CT_Cross))
        Cl_vector = 0
    end if


    if (CP%WantTensors) then
        if (allocated(Cl_tensor)) deallocate(Cl_tensor)
        allocate(Cl_tensor(lmin:CP%Max_l_tensor, CP%InitPower%nn, CT_Temp:CT_Cross))
        Cl_tensor = 0
    end if

    end subroutine Init_Cls

    subroutine output_cl_files(ScalFile,ScalCovFile,TensFile, TotFile, LensFile, LensTotFile, factor)
    implicit none
    integer in,il
    character(LEN=*) ScalFile, TensFile, TotFile, LensFile, LensTotFile,ScalCovfile
    real(dl), intent(in), optional :: factor
    real(dl) fact
    integer last_C
    real(dl), allocatable :: outarr(:,:)
    integer nsource_out
    integer f_i_1,f_i_2

    if (present(factor)) then
        fact = factor
    else
        fact =1
    end if

    if (CP%WantScalars .and. ScalFile /= '') then
        last_C=min(C_PhiTemp,C_last)
        open(unit=fileio_unit,file=ScalFile,form='formatted',status='replace')
        do in=1,CP%InitPower%nn
            do il=lmin,min(10000,CP%Max_l)
                write(fileio_unit,trim(numcat('(1I6,',last_C))//'E15.5)')il ,fact*Cl_scalar(il,in,C_Temp:last_C)
            end do
            do il=10100,CP%Max_l, 100
                write(fileio_unit,trim(numcat('(1E15.5,',last_C))//'E15.5)') real(il),&
                fact*Cl_scalar(il,in,C_Temp:last_C)
            end do
        end do
        close(fileio_unit)
    end if

    if (CP%WantScalars .and. has_cl_2D_array .and. ScalCovFile /= '' .and. CTransScal%NumSources>2) then
        nsource_out = 3+num_redshiftwindows+num_cmb_freq*2
        allocate(outarr(1:nsource_out,1:nsource_out))
        open(unit=fileio_unit,file=ScalCovFile,form='formatted',status='replace')
        do in=1,CP%InitPower%nn
            do il=lmin,min(10000,CP%Max_l)
                outarr=Cl_scalar_array(il,in,1:nsource_out,1:nsource_out)
                outarr(1:2,:)=sqrt(fact)*outarr(1:2,:)
                outarr(:,1:2)=sqrt(fact)*outarr(:,1:2)
                outarr(:,4:3+num_cmb_freq*2)=sqrt(fact)*outarr(:,4:3+num_cmb_freq*2)
                outarr(4:3+num_cmb_freq*2,:)=sqrt(fact)*outarr(4:3+num_cmb_freq*2,:)
                write(fileio_unit,trim(numcat('(1I6,',(nsource_out)**2))//'E15.5)') il, outarr
            end do
            do il=10100,CP%Max_l, 100
                outarr=Cl_scalar_array(il,in,1:nsource_out,1:nsource_out)
                outarr(1:2,:)=sqrt(fact)*outarr(1:2,:)
                outarr(:,1:2)=sqrt(fact)*outarr(:,1:2)
                outarr(:,4:3+num_cmb_freq*2)=sqrt(fact)*outarr(:,4:3+num_cmb_freq*2)
                outarr(4:3+num_cmb_freq*2,:)=sqrt(fact)*outarr(4:3+num_cmb_freq*2,:)
                write(fileio_unit,trim(numcat('(1E15.5,',(nsource_out)**2))//'E15.5)') real(il), outarr
            end do
        end do
        close(fileio_unit)
        deallocate(outarr)
    end if

    if (CP%WantTensors .and. TensFile /= '') then
        open(unit=fileio_unit,file=TensFile,form='formatted',status='replace')
        do in=1,CP%InitPower%nn
            do il=lmin,CP%Max_l_tensor
                write(fileio_unit,'(1I6,4E15.5)')il, fact*Cl_tensor(il, in, CT_Temp:CT_Cross)
            end do
        end do
        close(fileio_unit)
        if (num_cmb_freq>0) then
            open(unit=fileio_unit,file=trim(TensFile)//'_freqs',form='formatted',status='replace')
            write(fileio_unit,'('//trim(IntToStr(num_cmb_freq))//'E15.5)') phot_freqs
            close(fileio_unit)
            do f_i_1=1,num_cmb_freq
                do f_i_2=1,num_cmb_freq
                    open(unit=fileio_unit,file=trim(TensFile)//trim(concat('_',f_i_1,'_',f_i_2)),form='formatted',status='replace')
                    do in=1,CP%InitPower%nn
                        do il=lmin, CP%Max_l_tensor
                            write(fileio_unit,'(1I6,4E15.5)')il, fact*Cl_tensor_freqs(il, in, CT_Temp:CT_Cross,f_i_1,f_i_2)
                        end do
                    end do
                    close(fileio_unit)
                end do
            end do
        end if

    end if

    if (CP%WantTensors .and. CP%WantScalars .and. TotFile /= '') then
        open(unit=fileio_unit,file=TotFile,form='formatted',status='replace')
        do in=1,CP%InitPower%nn
            do il=lmin,CP%Max_l_tensor

            write(fileio_unit,'(1I6,4E15.5)')il, fact*(Cl_scalar(il, in, C_Temp:C_E)+ Cl_tensor(il,in, C_Temp:C_E)), &
            fact*Cl_tensor(il,in, CT_B), fact*(Cl_scalar(il, in, C_Cross) + Cl_tensor(il, in, CT_Cross))
            end do
            do il=CP%Max_l_tensor+1,CP%Max_l
                write(fileio_unit,'(1I6,4E15.5)')il ,fact*Cl_scalar(il,in,C_Temp:C_E), 0._dl, fact*Cl_scalar(il,in,C_Cross)
            end do
        end do
        close(fileio_unit)
    end if

    if (CP%WantScalars .and. CP%DoLensing .and. LensFile /= '') then
        open(unit=fileio_unit,file=LensFile,form='formatted',status='replace')
        do in=1,CP%InitPower%nn
            do il=lmin, lmax_lensed
                write(fileio_unit,'(1I6,4E15.5)')il, fact*Cl_lensed(il, in, CT_Temp:CT_Cross)
            end do
        end do
        close(fileio_unit)
        if (num_cmb_freq>0) then
            open(unit=fileio_unit,file=trim(LensFile)//'_freqs',form='formatted',status='replace')
            write(fileio_unit,'('//trim(IntToStr(num_cmb_freq))//'E15.5)') phot_freqs
            close(fileio_unit)
            do f_i_1=1,num_cmb_freq
                do f_i_2=1,num_cmb_freq
                    open(unit=fileio_unit,file=trim(LensFile)//trim(concat('_',f_i_1,'_',f_i_2)),form='formatted',status='replace')
                    do in=1,CP%InitPower%nn
                        do il=lmin, lmax_lensed
                            write(fileio_unit,'(1I6,4E15.5)')il, fact*Cl_lensed_freqs(il, in, CT_Temp:CT_Cross,f_i_1,f_i_2)
                        end do
                    end do
                    close(fileio_unit)
                end do
            end do
        end if
    end if


    if (CP%WantScalars .and. CP%WantTensors .and. CP%DoLensing .and. LensTotFile /= '') then
        open(unit=fileio_unit,file=LensTotFile,form='formatted',status='replace')
        do in=1,CP%InitPower%nn
            do il=lmin,min(CP%Max_l_tensor,lmax_lensed)
                write(fileio_unit,'(1I6,4E15.5)')il, fact*(Cl_lensed(il, in, CT_Temp:CT_Cross)+ Cl_tensor(il,in, CT_Temp:CT_Cross))
            end do
            do il=min(CP%Max_l_tensor,lmax_lensed)+1,lmax_lensed
                write(fileio_unit,'(1I6,4E15.5)')il, fact*Cl_lensed(il, in, CT_Temp:CT_Cross)
            end do
        end do

    end if
    end subroutine output_cl_files

    subroutine output_lens_pot_files(LensPotFile, factor)
    !Write out L TT EE BB TE PP PT PE where P is the lensing potential, all unlensed
    !This input supported by LensPix from 2010
    implicit none
    integer in,il
    real(dl), intent(in), optional :: factor
    real(dl) fact, scale, BB, TT, TE, EE
    character(LEN=*) LensPotFile
    !output file of dimensionless [l(l+1)]^2 C_phi_phi/2pi and [l(l+1)]^(3/2) C_phi_T/2pi
    !This is the format used by Planck_like but original LensPix uses scalar_output_file.

    !(Cl_scalar and scalar_output_file numbers are instead l^4 C_phi and l^3 C_phi
    ! - for historical reasons)

    if (present(factor)) then
        fact = factor
    else
        fact =1
    end if

    if (CP%WantScalars .and. CP%DoLensing .and. LensPotFile/='') then

    open(unit=fileio_unit,file=LensPotFile,form='formatted',status='replace')
    do in=1,CP%InitPower%nn
        do il=lmin,min(10000,CP%Max_l)

        TT = Cl_scalar(il, in, C_Temp)
        EE = Cl_scalar(il, in, C_E)
        TE = Cl_scalar(il, in, C_Cross)
        if (CP%WantTensors .and. il <= CP%Max_l_tensor) then
            TT= TT+Cl_tensor(il,in, CT_Temp)
            EE= EE+Cl_tensor(il,in, CT_E)
            TE= TE+Cl_tensor(il,in, CT_Cross)
            BB= Cl_tensor(il,in, CT_B)
        else
            BB=0
        end if
        scale = (real(il+1)/il)**2/OutputDenominator !Factor to go from old l^4 factor to new

        write(fileio_unit,'(1I6,7E15.5)') il , fact*TT, fact*EE, fact*BB, fact*TE, scale*Cl_scalar(il,in,C_Phi),&
        (real(il+1)/il)**1.5/OutputDenominator*sqrt(fact)*Cl_scalar(il,in,C_PhiTemp:C_PhiE)

        end do
        do il=10100,CP%Max_l, 100
            scale = (real(il+1)/il)**2/OutputDenominator
            write(fileio_unit,'(1E15.5,7E15.5)') real(il), fact*Cl_scalar(il,in,C_Temp:C_E),0.,fact*Cl_scalar(il,in,C_Cross), &
            scale*Cl_scalar(il,in,C_Phi),&
            (real(il+1)/il)**1.5/OutputDenominator*sqrt(fact)*Cl_scalar(il,in,C_PhiTemp:C_PhiE)
        end do
    end do
    close(fileio_unit)
    end if
    end subroutine output_lens_pot_files


    subroutine output_veccl_files(VecFile, factor)
    implicit none
    integer in,il
    character(LEN=*) VecFile
    real(dl), intent(in), optional :: factor
    real(dl) fact


    if (present(factor)) then
        fact = factor
    else
        fact =1
    end if


    if (CP%WantVectors .and. VecFile /= '') then
        open(unit=fileio_unit,file=VecFile,form='formatted',status='replace')
        do in=1,CP%InitPower%nn
            do il=lmin,CP%Max_l
                write(fileio_unit,'(1I5,4E15.5)')il, fact*Cl_vector(il, in, CT_Temp:CT_Cross)
            end do
        end do

        close(fileio_unit)
    end if

    end subroutine output_veccl_files

    subroutine NormalizeClsAtL(lnorm)
    implicit none
    integer, intent(IN) :: lnorm
    integer in
    real(dl) Norm

    do in=1,CP%InitPower%nn

    if (CP%WantScalars) then
        Norm=1/Cl_scalar(lnorm,in, C_Temp)
        Cl_scalar(lmin:CP%Max_l, in, C_Temp:C_Cross) = Cl_scalar(lmin:CP%Max_l, in, C_Temp:C_Cross) * Norm
    end if

    if (CP%WantTensors) then
        if (.not.CP%WantScalars) Norm = 1/Cl_tensor(lnorm,in, C_Temp)
        !Otherwise Norm already set correctly
        Cl_tensor(lmin:CP%Max_l_tensor, in, CT_Temp:CT_Cross) =  &
        Cl_tensor(lmin:CP%Max_l_tensor, in, CT_Temp:CT_Cross) * Norm
    end if
    end do

    end  subroutine NormalizeClsAtL

    subroutine ModelData_Free

    call Free_ClTransfer(CTransScal)
    call Free_ClTransfer(CTransVec)
    call Free_ClTransfer(CTransTens)
    if (allocated(Cl_vector)) deallocate(Cl_vector)
    if (allocated(Cl_tensor)) deallocate(Cl_tensor)
    if (allocated(Cl_scalar)) deallocate(Cl_scalar)
    if (allocated(Cl_lensed)) deallocate(Cl_lensed)
    if (allocated(Cl_scalar_array)) deallocate(Cl_scalar_array)

    end subroutine ModelData_Free

    end module ModelData


    !ccccccccccccccccccccccccccccccccccccccccccccccccccccccccccccccccccccc
    module MassiveNu
    use precision
    use ModelParams
    implicit none
    private

    real(dl), parameter  :: const  = 7._dl/120*pi**4 ! 5.68219698_dl
    !const = int q^3 F(q) dq = 7/120*pi^4
    real(dl), parameter  :: const2 = 5._dl/7/pi**2   !0.072372274_dl
    real(dl), parameter  :: zeta3  = 1.2020569031595942853997_dl
    real(dl), parameter  :: zeta5  = 1.0369277551433699263313_dl
    real(dl), parameter  :: zeta7  = 1.0083492773819228268397_dl

    integer, parameter  :: nrhopn=2000
    real(dl), parameter :: am_min = 0.01_dl  !0.02_dl
    !smallest a*m_nu to integrate distribution function rather than using series
    real(dl), parameter :: am_max = 600._dl
    !max a*m_nu to integrate

    real(dl),parameter  :: am_minp=am_min*1.1
    real(dl), parameter :: am_maxp=am_max*0.9

    real(dl) dlnam

    real(dl), dimension(:), allocatable ::  r1,p1,dr1,dp1,ddr1

    !Sample for massive neutrino momentum
    !These settings appear to be OK for P_k accuate at 1e-3 level
    integer, parameter :: nqmax0=80 !maximum array size of q momentum samples
    real(dl) :: nu_q(nqmax0), nu_int_kernel(nqmax0)

    integer nqmax !actual number of q modes evolves

    public const,Nu_Init,Nu_background, Nu_rho, Nu_drho,  nqmax0, nqmax, &
    nu_int_kernel, nu_q
    contains
    !cccccccccccccccccccccccccccccccccccccccccccccccccccccccccccccccccccccc

    subroutine Nu_init

    !  Initialize interpolation tables for massive neutrinos.
    !  Use cubic splines interpolation of log rhonu and pnu vs. log a*m.

    integer i
    real(dl) dq,dlfdlq, q, am, rhonu,pnu
    real(dl) spline_data(nrhopn)

    !  nu_masses=m_nu(i)*c**2/(k_B*T_nu0).
    !  Get number density n of neutrinos from
    !  rho_massless/n = int q^3/(1+e^q) / int q^2/(1+e^q)=7/180 pi^4/Zeta(3)
    !  then m = Omega_nu/N_nu rho_crit /n
    !  Error due to velocity < 1e-5

    do i=1, CP%Nu_mass_eigenstates
        nu_masses(i)=const/(1.5d0*zeta3)*grhom/grhor*CP%omegan*CP%Nu_mass_fractions(i) &
        /CP%Nu_mass_degeneracies(i)
    end do

    if (allocated(r1)) return
    allocate(r1(nrhopn),p1(nrhopn),dr1(nrhopn),dp1(nrhopn),ddr1(nrhopn))


    nqmax=3
    if (AccuracyBoost >1) nqmax=4
    if (AccuracyBoost >2) nqmax=5
    if (AccuracyBoost >3) nqmax=nint(AccuracyBoost*10)
    !note this may well be worse than the 5 optimized points

    if (nqmax > nqmax0) call MpiStop('Nu_Init: qmax > nqmax0')

    !We evolve evolve 4F_l/dlfdlq(i), so kernel includes dlfdlnq factor
    !Integration scheme gets (Fermi-Dirac thing)*q^n exact,for n=-4, -2..2
    !see CAMB notes
    if (nqmax==3) then
        !Accurate at 2e-4 level
        nu_q(1:3) = (/0.913201, 3.37517, 7.79184/)
        nu_int_kernel(1:3) = (/0.0687359, 3.31435, 2.29911/)

    else if (nqmax==4) then
        !This seems to be very accurate (limited by other numerics)
        nu_q(1:4) = (/0.7, 2.62814, 5.90428, 12.0/)
        nu_int_kernel(1:4) = (/0.0200251, 1.84539, 3.52736, 0.289427/)

    else if (nqmax==5) then
        !exact for n=-4,-2..3
        !This seems to be very accurate (limited by other numerics)
        nu_q(1:5) = (/0.583165, 2.0, 4.0, 7.26582, 13.0/)
        nu_int_kernel(1:5) = (/0.0081201, 0.689407, 2.8063, 2.05156, 0.126817/)

    else
        dq = (12 + nqmax/5)/real(nqmax)
        do i=1,nqmax
            q=(i-0.5d0)*dq
            nu_q(i) = q
            dlfdlq=-q/(1._dl+exp(-q))
            nu_int_kernel(i)=dq*q**3/(exp(q)+1._dl) * (-0.25_dl*dlfdlq) !now evolve 4F_l/dlfdlq(i)

        end do
    end if
    nu_int_kernel=nu_int_kernel/const

    dlnam=-(log(am_min/am_max))/(nrhopn-1)


    !$OMP PARALLEL DO DEFAULT(SHARED),SCHEDULE(STATIC) &
    !$OMP & PRIVATE(am, rhonu,pnu)
    do i=1,nrhopn
        am=am_min*exp((i-1)*dlnam)
        call nuRhoPres(am,rhonu,pnu)
        r1(i)=log(rhonu)
        p1(i)=log(pnu)
    end do
    !$OMP END PARALLEL DO


    call splini(spline_data,nrhopn)
    call splder(r1,dr1,nrhopn,spline_data)
    call splder(p1,dp1,nrhopn,spline_data)
    call splder(dr1,ddr1,nrhopn,spline_data)


    end subroutine Nu_init

    !cccccccccccccccccccccccccccccccccccccccccccccccccccccccccccccccccccccc
    subroutine nuRhoPres(am,rhonu,pnu)
    !  Compute the density and pressure of one eigenstate of massive neutrinos,
    !  in units of the mean density of one flavor of massless neutrinos.

    real(dl),  parameter :: qmax=30._dl
    integer, parameter :: nq=100
    real(dl) dum1(nq+1),dum2(nq+1)
    real(dl), intent(in) :: am
    real(dl), intent(out) ::  rhonu,pnu
    integer i
    real(dl) q,aq,v,aqdn,adq


    !  q is the comoving momentum in units of k_B*T_nu0/c.
    !  Integrate up to qmax and then use asymptotic expansion for remainder.
    adq=qmax/nq
    dum1(1)=0._dl
    dum2(1)=0._dl
    do  i=1,nq
        q=i*adq
        aq=am/q
        v=1._dl/sqrt(1._dl+aq*aq)
        aqdn=adq*q*q*q/(exp(q)+1._dl)
        dum1(i+1)=aqdn/v
        dum2(i+1)=aqdn*v
    end do
    call splint(dum1,rhonu,nq+1)
    call splint(dum2,pnu,nq+1)
    !  Apply asymptotic corrrection for q>qmax and normalize by relativistic
    !  energy density.
    rhonu=(rhonu+dum1(nq+1)/adq)/const
    pnu=(pnu+dum2(nq+1)/adq)/const/3._dl

    end subroutine nuRhoPres

    !cccccccccccccccccccccccccccccccccccccccccc
    subroutine Nu_background(am,rhonu,pnu)
    use precision
    use ModelParams
    real(dl), intent(in) :: am
    real(dl), intent(out) :: rhonu, pnu

    !  Compute massive neutrino density and pressure in units of the mean
    !  density of one eigenstate of massless neutrinos.  Use cubic splines to
    !  interpolate from a table.

    real(dl) d
    integer i

    if (am <= am_minp) then
        rhonu=1._dl + const2*am**2
        pnu=(2-rhonu)/3._dl
        return
    else if (am >= am_maxp) then
        rhonu = 3/(2*const)*(zeta3*am + (15*zeta5)/2/am)
        pnu = 900._dl/120._dl/const*(zeta5-63._dl/4*Zeta7/am**2)/am
        return
    end if


    d=log(am/am_min)/dlnam+1._dl
    i=int(d)
    d=d-i

    !  Cubic spline interpolation.
    rhonu=r1(i)+d*(dr1(i)+d*(3._dl*(r1(i+1)-r1(i))-2._dl*dr1(i) &
    -dr1(i+1)+d*(dr1(i)+dr1(i+1)+2._dl*(r1(i)-r1(i+1)))))
    pnu=p1(i)+d*(dp1(i)+d*(3._dl*(p1(i+1)-p1(i))-2._dl*dp1(i) &
    -dp1(i+1)+d*(dp1(i)+dp1(i+1)+2._dl*(p1(i)-p1(i+1)))))
    rhonu=exp(rhonu)
    pnu=exp(pnu)

    end subroutine Nu_background

    !cccccccccccccccccccccccccccccccccccccccccc
    subroutine Nu_rho(am,rhonu)
    use precision
    use ModelParams
    real(dl), intent(in) :: am
    real(dl), intent(out) :: rhonu

    !  Compute massive neutrino density in units of the mean
    !  density of one eigenstate of massless neutrinos.  Use cubic splines to
    !  interpolate from a table.

    real(dl) d
    integer i

    if (am <= am_minp) then
        rhonu=1._dl + const2*am**2
        return
    else if (am >= am_maxp) then
        rhonu = 3/(2*const)*(zeta3*am + (15*zeta5)/2/am)
        return
    end if

    d=log(am/am_min)/dlnam+1._dl
    i=int(d)
    d=d-i

    !  Cubic spline interpolation.
    rhonu=r1(i)+d*(dr1(i)+d*(3._dl*(r1(i+1)-r1(i))-2._dl*dr1(i) &
    -dr1(i+1)+d*(dr1(i)+dr1(i+1)+2._dl*(r1(i)-r1(i+1)))))
    rhonu=exp(rhonu)
    end subroutine Nu_rho

    !ccccccccccccccccccccccccccccccccccccccccccccccccccccccccccccccccccccc

    function Nu_drho(am,adotoa,rhonu) result (rhonudot)
    use precision
    use ModelParams

    !  Compute the time derivative of the mean density in massive neutrinos
    !  and the shear perturbation.
    real(dl) adotoa,rhonu,rhonudot
    real(dl) d
    real(dl), intent(IN) :: am
    integer i

    if (am< am_minp) then

    rhonudot = 2*const2*am**2*adotoa

    else if (am>am_maxp) then

    rhonudot = 3/(2*const)*(zeta3*am - (15*zeta5)/2/am)*adotoa

    else

    d=log(am/am_min)/dlnam+1._dl
    i=int(d)
    d=d-i
    !  Cubic spline interpolation for rhonudot.
    rhonudot=dr1(i)+d*(ddr1(i)+d*(3._dl*(dr1(i+1)-dr1(i)) &
    -2._dl*ddr1(i)-ddr1(i+1)+d*(ddr1(i)+ddr1(i+1) &
    +2._dl*(dr1(i)-dr1(i+1)))))

    rhonudot=rhonu*adotoa*rhonudot/dlnam
    end if

    end function Nu_drho

    end module MassiveNu

    ! wrapper function to avoid cirular module references
    subroutine init_massive_nu(has_massive_nu)
    use MassiveNu
    use ModelParams
    implicit none
    logical, intent(IN) :: has_massive_nu

    if (has_massive_nu) then
        call Nu_Init
    else
        nu_masses = 0
    end if
    end subroutine init_massive_nu


    !ccccccccccccccccccccccccccccccccccccccccccccccccccc

    module Transfer
    use ModelData
    use Errors
    implicit none
    public
    integer, parameter :: Transfer_kh =1, Transfer_cdm=2,Transfer_b=3,Transfer_g=4, &
    Transfer_r=5, Transfer_nu = 6,  & !massless and massive neutrino
    Transfer_tot=7

    integer, parameter :: Transfer_max = Transfer_tot

    logical :: transfer_interp_matterpower  = .true. !output regular grid in log k
    !set to false to output calculated values for later interpolation

    integer :: transfer_power_var = Transfer_tot
    !What to use to calulcate the output matter power spectrum and sigma_8
    !Transfer_tot uses total matter perturbation

    Type MatterTransferData
        !Computed data
        integer   ::  num_q_trans   !    number of steps in k for transfer calculation
        real(dl), dimension (:), pointer :: q_trans => NULL()
        real(dl), dimension (:,:), pointer ::  sigma_8 => NULL()
        real, dimension(:,:,:), pointer :: TransferData => NULL()
        !TransferData(entry,k_index,z_index) for entry=Tranfer_kh.. Transfer_tot
    end Type MatterTransferData

    Type MatterPowerData
        !everything is a function of k/h
        integer   ::  num_k, num_z
        real(dl), dimension(:), pointer :: log_kh => NULL(), redshifts => NULL()
        !matpower is log(P_k)
        real(dl), dimension(:,:), allocatable :: matpower, ddmat 
        !if NonLinear, nonlin_ratio =  sqrt(P_nonlinear/P_linear)
        !function of k and redshift NonLinearScaling(k_index,z_index)
        real(dl), dimension(:,:), pointer :: nonlin_ratio => NULL()
    end Type MatterPowerData

    Type (MatterTransferData), save :: MT

    interface Transfer_GetMatterPower
    module procedure Transfer_GetMatterPowerD,Transfer_GetMatterPowerS
    end interface

    contains

    subroutine Transfer_GetMatterPowerData(MTrans, PK_data, in, itf_only)
    !Does *NOT* include non-linear corrections
    !Get total matter power spectrum in units of (h Mpc^{-1})^3 ready for interpolation.
    !Here there definition is < Delta^2(x) > = 1/(2 pi)^3 int d^3k P_k(k)
    !We are assuming that Cls are generated so any baryonic wiggles are well sampled and that matter power
    !sepctrum is generated to beyond the CMB k_max
    Type(MatterTransferData), intent(in) :: MTrans
    Type(MatterPowerData) :: PK_data
    integer, intent(in) :: in
    integer, intent(in), optional :: itf_only
    real(dl) h, kh, k, power
    integer ik
    integer nz,itf, itf_start, itf_end

    if (present(itf_only)) then
        itf_start=itf_only
        itf_end = itf_only
        nz = 1
    else
        itf_start=1
        nz= size(MTrans%TransferData,3)
        itf_end = nz
    end if
    PK_data%num_k = MTrans%num_q_trans
    PK_Data%num_z = nz

    allocate(PK_data%matpower(PK_data%num_k,nz))
    allocate(PK_data%ddmat(PK_data%num_k,nz))
    allocate(PK_data%nonlin_ratio(PK_data%num_k,nz))
    allocate(PK_data%log_kh(PK_data%num_k))
    allocate(PK_data%redshifts(nz))
    PK_data%redshifts = CP%Transfer%Redshifts(itf_start:itf_end)

    h = CP%H0/100

    do ik=1,MTrans%num_q_trans
        kh = MTrans%TransferData(Transfer_kh,ik,1)
        k = kh*h
        PK_data%log_kh(ik) = log(kh)
        power = ScalarPower(k,in)
        if (global_error_flag/=0) then
            call MatterPowerdata_Free(PK_data)
            return
        end if
        do itf = 1, nz
            PK_data%matpower(ik,itf) = &
            log(MTrans%TransferData(transfer_power_var,ik,itf_start+itf-1)**2*k &
            *pi*twopi*h**3*power)
        end do
    end do

    call MatterPowerdata_getsplines(PK_data)

    end subroutine Transfer_GetMatterPowerData

    subroutine MatterPowerData_Load(PK_data,fname)
    !Loads in kh, P_k from file for one redshiftr and one initial power spectrum
    !Not redshift is not stored in file, so not set correctly
    !Also note that output _matterpower file is already interpolated, so re-interpolating is probs not a good idea

    !Get total matter power spectrum in units of (h Mpc^{-1})^3 ready for interpolation.
    !Here there definition is < Delta^2(x) > = 1/(2 pi)^3 int d^3k P_k(k)
    use AmlUtils
    character(LEN=*) :: fname
    Type(MatterPowerData) :: PK_data
    real(dl)kh, Pk
    integer ik
    integer nz


    nz = 1
    call openTxtFile(fname, fileio_unit)

    PK_data%num_k = FileLines(fileio_unit)
    PK_Data%num_z = 1

    allocate(PK_data%matpower(PK_data%num_k,nz))
    allocate(PK_data%ddmat(PK_data%num_k,nz))
    allocate(PK_data%nonlin_ratio(PK_data%num_k,nz))
    allocate(PK_data%log_kh(PK_data%num_k))

    allocate(PK_data%redshifts(nz))
    PK_data%redshifts = 0

    do ik=1,PK_data%num_k
        read (fileio_unit,*) kh, Pk
        PK_data%matpower(ik,1) = log(Pk)
        PK_data%log_kh(ik) = log(kh)
    end do

    call MatterPowerdata_getsplines(PK_data)

    end subroutine MatterPowerData_Load


    subroutine MatterPowerdata_getsplines(PK_data)
    Type(MatterPowerData) :: PK_data
    integer i
    real(dl), parameter :: cllo=1.e30_dl,clhi=1.e30_dl

    do i = 1,PK_Data%num_z
        call spline(PK_data%log_kh,PK_data%matpower(1,i),PK_data%num_k,&
        cllo,clhi,PK_data%ddmat(1,i))
    end do

    end subroutine MatterPowerdata_getsplines

    subroutine MatterPowerdata_MakeNonlinear(PK_data)
    Type(MatterPowerData) :: PK_data

    call NonLinear_GetRatios(PK_data)
    PK_data%matpower = PK_data%matpower +  2*log(PK_data%nonlin_ratio)
    call MatterPowerdata_getsplines(PK_data)

    end subroutine MatterPowerdata_MakeNonlinear

    subroutine MatterPowerdata_Free(PK_data)
    Type(MatterPowerData) :: PK_data
    integer i

    deallocate(PK_data%log_kh,stat=i)
    deallocate(PK_data%matpower,stat=i)
    deallocate(PK_data%ddmat,stat=i)
    deallocate(PK_data%nonlin_ratio,stat=i)
    deallocate(PK_data%redshifts,stat=i)
    call MatterPowerdata_Nullify(PK_data)

    end subroutine MatterPowerdata_Free

    subroutine MatterPowerdata_Nullify(PK_data)
    Type(MatterPowerData) :: PK_data

    nullify(PK_data%log_kh)
    nullify(PK_data%nonlin_ratio)
    nullify(PK_data%redshifts)

    end subroutine MatterPowerdata_Nullify

    function MatterPowerData_k(PK,  kh, itf) result(outpower)
    !Get matter power spectrum at particular k/h by interpolation
    Type(MatterPowerData) :: PK
    integer, intent(in) :: itf
    real (dl), intent(in) :: kh
    real(dl) :: logk
    integer llo,lhi
    real(dl) outpower, dp
    real(dl) ho,a0,b0
    integer, save :: i_last = 1

    logk = log(kh)
    if (logk < PK%log_kh(1)) then
        dp = (PK%matpower(2,itf) -  PK%matpower(1,itf)) / &
        ( PK%log_kh(2)-PK%log_kh(1) )
        outpower = PK%matpower(1,itf) + dp*(logk - PK%log_kh(1))
    else if (logk > PK%log_kh(PK%num_k)) then
        !Do dodgy linear extrapolation on assumption accuracy of result won't matter

        dp = (PK%matpower(PK%num_k,itf) -  PK%matpower(PK%num_k-1,itf)) / &
        ( PK%log_kh(PK%num_k)-PK%log_kh(PK%num_k-1) )
        outpower = PK%matpower(PK%num_k,itf) + dp*(logk - PK%log_kh(PK%num_k))
    else
        llo=min(i_last,PK%num_k)
        do while (PK%log_kh(llo) > logk)
            llo=llo-1
        end do
        do while (PK%log_kh(llo+1)< logk)
            llo=llo+1
        end do
        i_last =llo
        lhi=llo+1
        ho=PK%log_kh(lhi)-PK%log_kh(llo)
        a0=(PK%log_kh(lhi)-logk)/ho
        b0=1-a0

        outpower = a0*PK%matpower(llo,itf)+ b0*PK%matpower(lhi,itf)+&
        ((a0**3-a0)* PK%ddmat(llo,itf) &
        +(b0**3-b0)*PK%ddmat(lhi,itf))*ho**2/6
    end if

    outpower = exp(max(-30._dl,outpower))

    end function MatterPowerData_k

    subroutine Transfer_GetMatterPowerS(MTrans,outpower, itf, in, minkh, dlnkh, npoints)
    Type(MatterTransferData), intent(in) :: MTrans
    integer, intent(in) :: itf, in, npoints
    real, intent(out) :: outpower(*)
    real, intent(in) :: minkh, dlnkh
    real(dl) :: outpowerd(npoints)
    real(dl):: minkhd, dlnkhd

    minkhd = minkh; dlnkhd = dlnkh
    call Transfer_GetMatterPowerD(MTrans,outpowerd, itf, in, minkhd, dlnkhd, npoints)
    outpower(1:npoints) = outpowerd(1:npoints)

    end subroutine Transfer_GetMatterPowerS

    subroutine Transfer_GetMatterPowerD(MTrans,outpower, itf, in, minkh, dlnkh, npoints)
    !Allows for non-smooth priordial spectra
    !if CP%Nonlinear/ = NonLinear_none includes non-linear evolution
    !Get total matter power spectrum at logarithmically equal intervals dlnkh of k/h starting at minkh
    !in units of (h Mpc^{-1})^3.
    !Here there definition is < Delta^2(x) > = 1/(2 pi)^3 int d^3k P_k(k)
    !We are assuming that Cls are generated so any baryonic wiggles are well sampled and that matter power
    !sepctrum is generated to beyond the CMB k_max
    Type(MatterTransferData), intent(in) :: MTrans
    Type(MatterPowerData) :: PK

    integer, intent(in) :: itf, in, npoints
    real(dl), intent(out) :: outpower(npoints)
    real(dl), intent(in) :: minkh, dlnkh
    real(dl), parameter :: cllo=1.e30_dl,clhi=1.e30_dl
    integer ik, llo,il,lhi,lastix
    real(dl) matpower(MTrans%num_q_trans), kh, kvals(MTrans%num_q_trans), ddmat(MTrans%num_q_trans)
    real(dl) atransfer,xi, a0, b0, ho, logmink,k, h


    if (npoints < 2) stop 'Need at least 2 points in Transfer_GetMatterPower'

    !         if (minkh < MTrans%TransferData(Transfer_kh,1,itf)) then
    !            stop 'Transfer_GetMatterPower: kh out of computed region'
    !          end if
    if (minkh*exp((npoints-1)*dlnkh) > MTrans%TransferData(Transfer_kh,MTrans%num_q_trans,itf) &
    .and. FeedbackLevel > 0 ) &
    write(*,*) 'Warning: extrapolating matter power in Transfer_GetMatterPower'


    if (CP%NonLinear/=NonLinear_None) then
        call Transfer_GetMatterPowerData(MTrans, PK, in, itf)
        call NonLinear_GetRatios(PK)
    end if

    h = CP%H0/100
    logmink = log(minkh)
    do ik=1,MTrans%num_q_trans
        kh = MTrans%TransferData(Transfer_kh,ik,itf)
        k = kh*h
        kvals(ik) = log(kh)
        atransfer=MTrans%TransferData(transfer_power_var,ik,itf)
        if (CP%NonLinear/=NonLinear_None) &
        atransfer = atransfer* PK%nonlin_ratio(ik,1) !only one element, this itf
        matpower(ik) = log(atransfer**2*k*pi*twopi*h**3)
        !Put in power spectrum later: transfer functions should be smooth, initial power may not be
    end do

    call spline(kvals,matpower,MTrans%num_q_trans,cllo,clhi,ddmat)

    llo=1
    lastix = npoints + 1
    do il=1, npoints
        xi=logmink + dlnkh*(il-1)
        if (xi < kvals(1)) then
            outpower(il)=-30.
            cycle
        end if
        do while ((xi > kvals(llo+1)).and.(llo < MTrans%num_q_trans))
            llo=llo+1
            if (llo >= MTrans%num_q_trans) exit
        end do
        if (llo == MTrans%num_q_trans) then
            lastix = il
            exit
        end if
        lhi=llo+1
        ho=kvals(lhi)-kvals(llo)
        a0=(kvals(lhi)-xi)/ho
        b0=(xi-kvals(llo))/ho

        outpower(il) = a0*matpower(llo)+ b0*matpower(lhi)+((a0**3-a0)* ddmat(llo) &
        +(b0**3-b0)*ddmat(lhi))*ho**2/6

    end do

    do while (lastix <= npoints)
        !Do linear extrapolation in the log
        !Obviouly inaccurate, non-linear etc, but OK if only using in tails of window functions
        outpower(lastix) = 2*outpower(lastix-1) - outpower(lastix-2)
        lastix = lastix+1
    end do

    outpower = exp(max(-30.d0,outpower))

    do il = 1, npoints
        k = exp(logmink + dlnkh*(il-1))*h
        outpower(il) = outpower(il) * ScalarPower(k,in)
        if (global_error_flag /= 0) exit
    end do

    if (CP%NonLinear/=NonLinear_None) call MatterPowerdata_Free(PK)

    end subroutine Transfer_GetMatterPowerD

    subroutine Transfer_Get_sigma8(MTrans, sigr8)
    use MassiveNu
    Type(MatterTransferData) :: MTrans
    integer ik, itf, in
    real(dl) kh, k, h, x, win, delta
    real(dl) lnk, dlnk, lnko
    real(dl) dsig8, dsig8o, sig8, sig8o, powers
    real(dl), intent(IN) :: sigr8

    !Calculate MTrans%sigma_8^2 = int dk/k win**2 T_k**2 P(k), where win is the FT of a spherical top hat
    !of radius sigr8 h^{-1} Mpc

    if (global_error_flag /= 0) return

    H=CP%h0/100._dl
    do in = 1, CP%InitPower%nn
        do itf=1,CP%Transfer%num_redshifts
            lnko=0
            dsig8o=0
            sig8=0
            sig8o=0
            do ik=1, MTrans%num_q_trans
                kh = MTrans%TransferData(Transfer_kh,ik,itf)
                if (kh==0) cycle
                k = kh*H

                delta = k**2*MTrans%TransferData(transfer_power_var,ik,itf)
                !if (CP%NonLinear/=NonLinear_None) delta= delta* MTrans%NonLinearScaling(ik,itf)
                !sigma_8 defined "as though it were linear"

                x= kh *sigr8
                win =3*(sin(x)-x*cos(x))/x**3
                lnk=log(k)
                if (ik==1) then
                    dlnk=0.5_dl
                    !Approx for 2._dl/(CP%InitPower%an(in)+3)  [From int_0^k_1 dk/k k^4 P(k)]
                    !Contribution should be very small in any case
                else
                    dlnk=lnk-lnko
                end if
                powers = ScalarPower(k,in)
                dsig8=(win*delta)**2*powers
                sig8=sig8+(dsig8+dsig8o)*dlnk/2
                dsig8o=dsig8
                lnko=lnk


            end do

            MTrans%sigma_8(itf,in) = sqrt(sig8)
        end do
    end do

    end subroutine Transfer_Get_sigma8

    subroutine Transfer_output_Sig8(MTrans)
    Type(MatterTransferData), intent(in) :: MTrans

    integer in, j

    do in=1, CP%InitPower%nn
        if (CP%InitPower%nn>1)  write(*,*) 'Power spectrum : ', in
        do j = 1, CP%Transfer%num_redshifts
            write(*,*) 'at z = ',real(CP%Transfer%redshifts(j)), ' sigma8 (all matter)=', real(MTrans%sigma_8(j,in))
        end do
    end do

    end subroutine Transfer_output_Sig8

    subroutine Transfer_Allocate(MTrans)
    Type(MatterTransferData) :: MTrans
    integer st

    deallocate(MTrans%q_trans, STAT = st)
    deallocate(MTrans%TransferData, STAT = st)
    deallocate(MTrans%sigma_8, STAT = st)
    allocate(MTrans%q_trans(MTrans%num_q_trans))
    allocate(MTrans%TransferData(Transfer_max,MTrans%num_q_trans,CP%Transfer%num_redshifts))
    allocate(MTrans%sigma_8(CP%Transfer%num_redshifts, CP%InitPower%nn))

    end  subroutine Transfer_Allocate

    subroutine Transfer_Free(MTrans)
    Type(MatterTransferData):: MTrans
    integer st

    deallocate(MTrans%q_trans, STAT = st)
    deallocate(MTrans%TransferData, STAT = st)
    deallocate(MTrans%sigma_8, STAT = st)
    nullify(MTrans%q_trans)
    nullify(MTrans%TransferData)
    nullify(MTrans%sigma_8)

    end subroutine Transfer_Free

    subroutine Transfer_SetForNonlinearLensing(P)
    Type(TransferParams) :: P
    integer i
    real maxRedshift

    P%kmax = 5*AccuracyBoost
    P%k_per_logint  = 0
    maxRedshift = 10
    P%num_redshifts =  nint(10*AccuracyBoost)
    if (HighAccuracyDefault) then
        !only notionally more accuracy, more stable for RS
        maxRedshift =15
        P%num_redshifts = P%num_redshifts *3
    end if
    if (P%num_redshifts > max_transfer_redshifts) &
    stop 'Transfer_SetForNonlinearLensing: Too many redshifts'
    do i=1,P%num_redshifts
        P%redshifts(i) = real(P%num_redshifts-i)/(P%num_redshifts/maxRedshift)
    end do

    end subroutine Transfer_SetForNonlinearLensing



    subroutine Transfer_SaveToFiles(MTrans,FileNames)
    use IniFile
    Type(MatterTransferData), intent(in) :: MTrans
    integer i,ik
    character(LEN=Ini_max_string_len), intent(IN) :: FileNames(*)

    do i=1, CP%Transfer%num_redshifts
        if (FileNames(i) /= '') then
            open(unit=fileio_unit,file=FileNames(i),form='formatted',status='replace')
            do ik=1,MTrans%num_q_trans
                if (MTrans%TransferData(Transfer_kh,ik,i)/=0) then
                    write(fileio_unit,'(7E14.6)') MTrans%TransferData(Transfer_kh:Transfer_max,ik,i)
                end if
            end do
            close(fileio_unit)
        end if
    end do


    end subroutine Transfer_SaveToFiles

    subroutine Transfer_SaveMatterPower(MTrans, FileNames)
    use IniFile
    !Export files of total  matter power spectra in h^{-1} Mpc units, against k/h.
    Type(MatterTransferData), intent(in) :: MTrans
    character(LEN=Ini_max_string_len), intent(IN) :: FileNames(*)
    integer itf,in,i
    integer points
    real, dimension(:,:,:), allocatable :: outpower
    character(LEN=80) fmt
    real minkh,dlnkh
    Type(MatterPowerData) :: PK_data
    integer ncol

    ncol=1

    write (fmt,*) CP%InitPower%nn+1
    fmt = '('//trim(adjustl(fmt))//'E15.5)'
    do itf=1, CP%Transfer%num_redshifts
        if (FileNames(itf) /= '') then
            if (.not. transfer_interp_matterpower ) then
                points = MTrans%num_q_trans
                allocate(outpower(points,CP%InitPower%nn,ncol))

                do in = 1, CP%InitPower%nn
                    call Transfer_GetMatterPowerData(MTrans, PK_data, in, itf)
                    if (CP%NonLinear/=NonLinear_None) call MatterPowerdata_MakeNonlinear(PK_Data)
                    outpower(:,in,1) = exp(PK_data%matpower(:,1))
                    call MatterPowerdata_Free(PK_Data)
                end do

                open(unit=fileio_unit,file=FileNames(itf),form='formatted',status='replace')
                do i=1,points
                    write (fileio_unit, fmt) MTrans%TransferData(Transfer_kh,i,1),outpower(i,1:CP%InitPower%nn,:)
                end do
                close(fileio_unit)
            else
                minkh = 1e-4
                dlnkh = 0.02
                points = log(MTrans%TransferData(Transfer_kh,MTrans%num_q_trans,itf)/minkh)/dlnkh+1
                !             dlnkh = log(MTrans%TransferData(Transfer_kh,MTrans%num_q_trans,itf)/minkh)/(points-0.999)
                allocate(outpower(points,CP%InitPower%nn,1))
                do in = 1, CP%InitPower%nn
                    call Transfer_GetMatterPowerS(MTrans,outpower(1,in,1), itf, in, minkh,dlnkh, points)
                end do

                open(unit=fileio_unit,file=FileNames(itf),form='formatted',status='replace')
                do i=1,points
                    write (fileio_unit, fmt) minkh*exp((i-1)*dlnkh),outpower(i,1:CP%InitPower%nn,1)
                end do
                close(fileio_unit)
            end if

            deallocate(outpower)
        end if
    end do

    end subroutine Transfer_SaveMatterPower

    end module Transfer


    !ccccccccccccccccccccccccccccccccccccccccccccccccccc

    module ThermoData
    use ModelData
    implicit none
    private
    integer,parameter :: nthermo=20000


    real(dl) tb(nthermo),cs2(nthermo),xe(nthermo)
    real(dl) dcs2(nthermo)
    real(dl) dotmu(nthermo,nscatter), ddotmu(nthermo,nscatter)
    real(dl) sdotmu(nthermo,nscatter),emmu(nthermo,nscatter)
    real(dl) demmu(nthermo,nscatter)
    real(dl) dddotmu(nthermo,nscatter),ddddotmu(nthermo,nscatter)
    real(dl) winlens(nthermo),dwinlens(nthermo), scalefactor(nthermo)
    real(dl) tauminn,dlntau,Maxtau
    real(dl), dimension(:,:), allocatable :: vis,dvis,ddvis,expmmu,dopac, opac
    real(dl), dimension(:), allocatable :: lenswin
    logical, parameter :: dowinlens = .false.

    real(dl) :: tight_tau, actual_opt_depth
    !Times when 1/(opacity*tau) = 0.01, for use switching tight coupling approximation
    real(dl) :: matter_verydom_tau
    real(dl) :: r_drag0, z_star, z_drag  !!JH for updated BAO likelihood.

    public thermo,thermoarr,inithermo,vis,opac,expmmu,dvis,dopac,ddvis,lenswin, tight_tau,&
    Thermo_OpacityToTime,matter_verydom_tau, ThermoData_Free,num_cmb_freq,nscatter,freq_factors, &
    z_star, z_drag  !!JH for updated BAO likelihood.
    contains

    subroutine thermo(tau,cs2b,opacity, dopacity)
    !Compute unperturbed sound speed squared,
    !and ionization fraction by interpolating pre-computed tables.
    !If requested also get time derivative of opacity
    implicit none
    real(dl) tau,cs2b,opacity
    real(dl), intent(out), optional :: dopacity

    integer i
    real(dl) d

    d=log(tau/tauminn)/dlntau+1._dl
    i=int(d)
    d=d-i
    if (i < 1) then
        !Linear interpolation if out of bounds (should not occur).
        cs2b=cs2(1)+(d+i-1)*dcs2(1)
        opacity=dotmu(1,1)+(d-1)*ddotmu(1,1)
        stop 'thermo out of bounds'
    else if (i >= nthermo) then
        cs2b=cs2(nthermo)+(d+i-nthermo)*dcs2(nthermo)
        opacity=dotmu(nthermo,1)+(d-nthermo)*ddotmu(nthermo,1)
        if (present(dopacity)) then
            dopacity = 0
            stop 'thermo1 shouldn''t happen'
        end if
    else
        !Cubic spline interpolation.
        cs2b=cs2(i)+d*(dcs2(i)+d*(3*(cs2(i+1)-cs2(i))  &
        -2*dcs2(i)-dcs2(i+1)+d*(dcs2(i)+dcs2(i+1)  &
        +2*(cs2(i)-cs2(i+1)))))
        opacity=dotmu(i,1)+d*(ddotmu(i,1)+d*(3*(dotmu(i+1,1)-dotmu(i,1)) &
        -2*ddotmu(i,1)-ddotmu(i+1,1)+d*(ddotmu(i,1)+ddotmu(i+1,1) &
        +2*(dotmu(i,1)-dotmu(i+1,1)))))

        if (present(dopacity)) then
            dopacity=(ddotmu(i,1)+d*(dddotmu(i,1)+d*(3*(ddotmu(i+1,1)  &
            -ddotmu(i,1))-2*dddotmu(i,1)-dddotmu(i+1,1)+d*(dddotmu(i,1) &
            +dddotmu(i+1,1)+2*(ddotmu(i,1)-ddotmu(i+1,1))))))/(tau*dlntau)
        end if
    end if
    end subroutine thermo

    subroutine thermoarr(tau,cs2b,opacity, dopacity)
    !Compute unperturbed sound speed squared,
    !and ionization fraction by interpolating pre-computed tables.
    !If requested also get time derivative of opacity
    implicit none
    real(dl) tau,cs2b,opacity(nscatter)
    real(dl), intent(out), optional :: dopacity(nscatter)

    integer i
    real(dl) d

    d=log(tau/tauminn)/dlntau+1._dl
    i=int(d)
    d=d-i
    if (i < 1) then
        !Linear interpolation if out of bounds (should not occur).
        cs2b=cs2(1)+(d+i-1)*dcs2(1)
        opacity=dotmu(1,:)+(d-1)*ddotmu(1,:)
        stop 'thermo out of bounds'
    else if (i >= nthermo) then
        cs2b=cs2(nthermo)+(d+i-nthermo)*dcs2(nthermo)
        opacity=dotmu(nthermo,:)+(d-nthermo)*ddotmu(nthermo,:)
        if (present(dopacity)) then
            dopacity = 0
            stop 'thermo: shouldn''t happen'
        end if
    else
        !Cubic spline interpolation.
        cs2b=cs2(i)+d*(dcs2(i)+d*(3*(cs2(i+1)-cs2(i))  &
        -2*dcs2(i)-dcs2(i+1)+d*(dcs2(i)+dcs2(i+1)  &
        +2*(cs2(i)-cs2(i+1)))))
        opacity=dotmu(i,:)+d*(ddotmu(i,:)+d*(3*(dotmu(i+1,:)-dotmu(i,:)) &
        -2*ddotmu(i,:)-ddotmu(i+1,:)+d*(ddotmu(i,:)+ddotmu(i+1,:) &
        +2*(dotmu(i,:)-dotmu(i+1,:)))))

        if (present(dopacity)) then
            dopacity=(ddotmu(i,:)+d*(dddotmu(i,:)+d*(3*(ddotmu(i+1,:)  &
            -ddotmu(i,:))-2*dddotmu(i,:)-dddotmu(i+1,:)+d*(dddotmu(i,:) &
            +dddotmu(i+1,:)+2*(ddotmu(i,:)-ddotmu(i+1,:))))))/(tau*dlntau)
        end if
    end if
    end subroutine thermoarr


    function Thermo_OpacityToTime(opacity)
    real(dl), intent(in) :: opacity
    integer j
    real(dl) Thermo_OpacityToTime
    !Do this the bad slow way for now..
    !The answer is approximate
    j =1
    do while(dotmu(j,1)> opacity)
        j=j+1
    end do

    Thermo_OpacityToTime = exp((j-1)*dlntau)*tauminn

    end function Thermo_OpacityToTime

    subroutine inithermo(taumin,taumax)
    !  Compute and save unperturbed baryon temperature and ionization fraction
    !  as a function of time.  With nthermo=10000, xe(tau) has a relative
    ! accuracy (numerical integration precision) better than 1.e-5.
    use constants
    use precision
    use ModelParams
    use MassiveNu
    real(dl) taumin,taumax


    real(dl) tau01,adot0,a0,a02,x1,x2,barssc,dtau
    real(dl) xe0,tau,a,a2
    real(dl) adot,tg0,ahalf,adothalf,fe,thomc,thomc0,etc,a2t
    real(dl) dtbdla,vfi,cf1,maxvis, vis
    integer ncount,i,j1,j2,iv,ns
    real(dl) spline_data(nthermo)
    real(dl) last_dotmu
    real(dl) dtauda  !diff of tau w.CP%r.t a and integration
    external dtauda
    real(dl) a_verydom
    real(dl) awin_lens1p,awin_lens2p,dwing_lens, rs, DA
    real(dl) rombint
    integer noutput,f_i
    external rombint
    real(dl) dq, q, dlfdlq
    logical :: plot_scatter = .false.
    real(dl) elec_fac


    if (num_cmb_freq<10) then
        phot_freqs(1:6) = [0, 143, 217,353, 545, 857]
        !             phot_freqs(1:8) = [220,265,300,320,295,460,555,660]*1.085 !Prism
        do i=1, size(phot_freqs)
            q = phot_freqs(i)/56.8
            !this should not be used, just for code consistency
            if (i==1) then
                dq= (phot_freqs(i+1)/56.8-q)*2
            elseif (i==size(phot_freqs)) then
                dq= (q-phot_freqs(i-1)/56.8)*2
            else
                dq = (phot_freqs(i+1)-phot_freqs(i-1))/2/56.8
            end if
            if (q==0._dl) then
                phot_int_kernel(i)=0
            else
                dlfdlq=-q/(1._dl-exp(-q))
                phot_int_kernel(i)=dq*q**3/(exp(q)-1._dl) * (-0.25_dl*dlfdlq)
            end if
        end do
    else
        dq = 18/real(num_cmb_freq)
        do i=1,num_cmb_freq
            q=(i-0.5d0)*dq
            phot_freqs(i) = 56.8*q !phot_freqs in GHz
            dlfdlq=-q/(1._dl-exp(-q))
            phot_int_kernel(i)=dq*q**3/(exp(q)-1._dl) * (-0.25_dl*dlfdlq) !now evolve 4F_l/dlfdlq(i)
        end do
        phot_int_kernel=phot_int_kernel/sum(phot_int_kernel) !  (Pi**4/15)
    end if
    print *, 'Doing frequencies: ', phot_freqs
    freq_factors(:,1) = (phot_freqs/ 3125349._dl)**4
    freq_factors(:,2) = (phot_freqs/ 3125349._dl)**6 * 638._dl/243

    call Recombination_Init(CP%Recomb, CP%omegac, CP%omegab,CP%Omegan, CP%Omegav, &
    CP%h0,CP%tcmb,CP%yhe,CP%Num_Nu_massless + CP%Num_Nu_massive)
    !almost all the time spent here
    if (global_error_flag/=0) return
    Maxtau=taumax
    tight_tau = 0
    actual_opt_depth = 0
    ncount=0
    z_star=0.d0
    z_drag=0.d0
    thomc0= Compton_CT * CP%tcmb**4
    r_drag0 = 3.d0/4.d0*CP%omegab*grhom/grhog
    !thomc0=5.0577d-8*CP%tcmb**4

    tauminn=0.05d0*taumin
    dlntau=log(CP%tau0/tauminn)/(nthermo-1)
    last_dotmu = 0

    matter_verydom_tau = 0
    a_verydom = AccuracyBoost*5*(grhog+grhornomass)/(grhoc+grhob)

    !  Initial conditions: assume radiation-dominated universe.
    tau01=tauminn
    adot0=adotrad
    a0=adotrad*tauminn
    a02=a0*a0
    !  Assume that any entropy generation occurs before tauminn.
    !  This gives wrong temperature before pair annihilation, but
    !  the error is harmless.
    tb(1)=CP%tcmb/a0
    xe0=1._dl
    x1=0._dl
    x2=1._dl
    xe(1)=xe0+0.25d0*CP%yhe/(1._dl-CP%yhe)*(x1+2*x2)
    barssc=barssc0*(1._dl-0.75d0*CP%yhe+(1._dl-CP%yhe)*xe(1))
    cs2(1)=4._dl/3._dl*barssc*tb(1)
    dotmu(1,1)=xe(1)*akthom/a02
    sdotmu(1,:)=0
    dotmu(1,2:)=0
    scaleFactor(1)=a0

    do i=2,nthermo
        tau=tauminn*exp((i-1)*dlntau)
        dtau=tau-tau01
        !  Integrate Friedmann equation using inverse trapezoidal rule.

        a=a0+adot0*dtau
        scaleFactor(i)=a
        a2=a*a

        adot=1/dtauda(a)

        if (matter_verydom_tau ==0 .and. a > a_verydom) then
            matter_verydom_tau = tau
        end if

        a=a0+2._dl*dtau/(1._dl/adot0+1._dl/adot)
        !  Baryon temperature evolution: adiabatic except for Thomson cooling.
        !  Use  quadrature solution.
        ! This is redundant as also calculated in REFCAST, but agrees well before reionization
        tg0=CP%tcmb/a0
        ahalf=0.5d0*(a0+a)
        adothalf=0.5d0*(adot0+adot)
        !  fe=number of free electrons divided by total number of free baryon
        !  particles (e+p+H+He).  Evaluate at timstep i-1 for convenience; if
        !  more accuracy is required (unlikely) then this can be iterated with
        !  the solution of the ionization equation.
        fe=(1._dl-CP%yhe)*xe(i-1)/(1._dl-0.75d0*CP%yhe+(1._dl-CP%yhe)*xe(i-1))
        thomc=thomc0*fe/adothalf/ahalf**3
        etc=exp(-thomc*(a-a0))
        a2t=a0*a0*(tb(i-1)-tg0)*etc-CP%tcmb/thomc*(1._dl-etc)
        tb(i)=CP%tcmb/a+a2t/(a*a)

        ! If there is re-ionization, smoothly increase xe to the
        ! requested value.
        if (CP%Reion%Reionization .and. tau > CP%ReionHist%tau_start) then
            if(ncount == 0) then
                ncount=i-1
            end if
            xe(i) = Reionization_xe(a, tau, xe(ncount))
            !print *,1/a-1,xe(i)
            if (CP%AccurateReionization .and. CP%DerivedParameters) then
                dotmu(i,1)=(Recombination_xe(a) - xe(i))*akthom/a2

                if (last_dotmu /=0) then
                    actual_opt_depth = actual_opt_depth - 2._dl*dtau/(1._dl/dotmu(i,1)+1._dl/last_dotmu)
                end if
                last_dotmu = dotmu(i,1)
            end if
        else
            xe(i)=Recombination_xe(a)
        end if

        !  Baryon sound speed squared (over c**2).
        dtbdla=-2._dl*tb(i)-thomc*adothalf/adot*(a*tb(i)-CP%tcmb)
        barssc=barssc0*(1._dl-0.75d0*CP%yhe+(1._dl-CP%yhe)*xe(i))
        cs2(i)=barssc*tb(i)*(1-dtbdla/tb(i)/3._dl)


        ! Calculation of the visibility function
        dotmu(i,1)=xe(i)*akthom/a2
        if (plot_scatter) then
            elec_fac=0
        else
            elec_fac =1
        end if
        do f_i=1,num_cmb_freq
            dotmu(i,1+f_i)=dotmu(i,1)*elec_fac + Recombination_rayleigh_eff(a)*akthom/a2*(min(1._dl,&
            freq_factors(f_i,1)/a2**2 + freq_factors(f_i,2)/a2**3))
        end do

        if (tight_tau==0 .and. 1/(tau*dotmu(i,1)) > 0.005) tight_tau = tau !0.005
        !Tight coupling switch time when k/opacity is smaller than 1/(tau*opacity)

        if (tau < 0.001) then
            sdotmu(i,1)=0
        else
            sdotmu(i,1)=sdotmu(i-1,1)+2._dl*dtau/(1._dl/dotmu(i,1)+1._dl/dotmu(i-1,1))
        end if
        if (plot_scatter) then
            where(dotmu(i-1,2:)>1d-30)
                sdotmu(i,2:)=sdotmu(i-1,2:)+2._dl*dtau/(1._dl/dotmu(i,2:)+1._dl/dotmu(i-1,2:))
            elsewhere
                sdotmu(i,2:)=sdotmu(i-1,2:)
            end where
        else
            if (tau < 0.001) then
                sdotmu(i,2:)=0
            else
                sdotmu(i,2:)=sdotmu(i-1,2:)+2._dl*dtau/(1._dl/dotmu(i,2:)+1._dl/dotmu(i-1,2:))
            end if
        end if

        a0=a
        tau01=tau
        adot0=adot
    end do !i

    if (CP%Reion%Reionization .and. (xe(nthermo) < 0.999d0)) then
        write(*,*)'Warning: xe at redshift zero is < 1'
        write(*,*) 'Check input parameters an Reionization_xe'
        write(*,*) 'function in the Reionization module'
    end if

    do j1=1,nthermo
        if (sdotmu(j1,1) - sdotmu(nthermo,1)< -69) then
            emmu(j1,:)=1.d-30
        else
            emmu(j1,:)=exp(sdotmu(j1,:)-sdotmu(nthermo,:))
            if (.not. CP%AccurateReionization .and. &
            actual_opt_depth==0 .and. xe(j1) < 1e-3) then
                actual_opt_depth = -sdotmu(j1,1)+sdotmu(nthermo,1)
            end if
            if (CP%AccurateReionization .and. CP%DerivedParameters .and. z_star==0.d0) then
                if (sdotmu(nthermo,1)-sdotmu(j1,1) - actual_opt_depth < 1) then
                    tau01=1-(sdotmu(nthermo,1)-sdotmu(j1,1) - actual_opt_depth)
                    tau01=tau01*(1._dl/dotmu(j1,1)+1._dl/dotmu(j1-1,1))/2
                    z_star = 1/(scaleFactor(j1)- tau01/dtauda(scaleFactor(j1))) -1
                end if
            end if
        end if
    end do

    if (CP%AccurateReionization .and. FeedbackLevel > 0 .and. CP%DerivedParameters) then
        write(*,'("Reion opt depth      = ",f7.4)') actual_opt_depth
    end if

    if (plot_scatter) then
        call CreateTxtFile('c:\tmp\planck\rayleigh\visibilities_tot.txt',1)
        do j1=1,nthermo !!!!
            tau = tauminn*exp((j1-1)*dlntau)
            write(1,'(9E15.5)') tau, scaleFactor(j1), dotmu(j1,1)*scaleFactor(j1)**2/akthom, real(emmu(j1,1)*dotmu(j1,1)),real(emmu(j1,3:7)*emmu(j1,1)*dotmu(j1,3:7))
        end do
        close(1)
        call CreateTxtFile('c:\tmp\planck\rayleigh\taudot_tot.txt',1)
        do j1=1,nthermo !!!!
            tau = tauminn*exp((j1-1)*dlntau)
            write(1,'(14E15.5)') tau, scaleFactor(j1), dotmu(j1,1)*scaleFactor(j1)**2/akthom, real(dotmu(j1,1)),real(dotmu(j1,3:7)),real(emmu(j1,3:7))
        end do
        close(1)
        stop
    end if
    iv=0
    vfi=0._dl
    ! Getting the starting and finishing times for decoupling and time of maximum visibility
    if (ncount == 0) then
        cf1=1._dl
        ns=nthermo
    else
        cf1=exp(sdotmu(nthermo,1)-sdotmu(ncount,1))
        ns=ncount
    end if
    maxvis = 0
    do j1=1,ns
        vis = emmu(j1,1)*dotmu(j1,1)
        tau = tauminn*exp((j1-1)*dlntau)
        vfi=vfi+vis*cf1*dlntau*tau
        if ((iv == 0).and.(vfi > 1.0d-7/AccuracyBoost)) then
            taurst=9._dl/10._dl*tau
            iv=1
        elseif (iv == 1) then
            if (vis > maxvis) then
                maxvis=vis
                tau_maxvis = tau
            end if
            if (vfi > 0.995) then
                taurend=tau
                iv=2
                exit
            end if
        end if
    end do

    if (iv /= 2) then
        call GlobalError('inithermo: failed to find end of recombination',error_reionization)
        return
    end if

    if (dowinlens) then
        vfi=0
        awin_lens1p=0
        awin_lens2p=0
        winlens=0
        do j1=1,nthermo-1
            vis = emmu(j1,1)*dotmu(j1,1)
            tau = tauminn*exp((j1-1)*dlntau)
            vfi=vfi+vis*cf1*dlntau*tau
            if (vfi < 0.995) then
                dwing_lens =  vis*cf1*dlntau*tau / 0.995

                awin_lens1p = awin_lens1p + dwing_lens
                awin_lens2p = awin_lens2p + dwing_lens/(CP%tau0-tau)
            end if
            winlens(j1)= awin_lens1p/(CP%tau0-tau) - awin_lens2p
        end do
    end if

    ! Calculating the timesteps during recombination.

    if (CP%WantTensors) then
        dtaurec=min(dtaurec,taurst/160)/AccuracyBoost
    else
        dtaurec=min(dtaurec,taurst/40)/AccuracyBoost
        if (do_bispectrum .and. hard_bispectrum) dtaurec = dtaurec / 4
    end if

    if (CP%Reion%Reionization) taurend=min(taurend,CP%ReionHist%tau_start)

    if (DebugMsgs) then
        write (*,*) 'taurst, taurend = ', taurst, taurend
    end if

    call splini(spline_data,nthermo)
    call splder(cs2,dcs2,nthermo,spline_data)
    do f_i=1, nscatter
        call splder(dotmu(1,f_i),ddotmu(1,f_i),nthermo,spline_data)
        call splder(ddotmu(1,f_i),dddotmu(1,f_i),nthermo,spline_data)
        call splder(dddotmu(1,f_i),ddddotmu(1,f_i),nthermo,spline_data)
        call splder(emmu(1,f_i),demmu(1,f_i),nthermo,spline_data)
    end do
    if (dowinlens) call splder(winlens,dwinlens,nthermo,spline_data)

    call SetTimeSteps

    !$OMP PARALLEL DO DEFAULT(SHARED),SCHEDULE(STATIC)
    do j2=1,TimeSteps%npoints
        call DoThermoSpline(j2,TimeSteps%points(j2))
    end do
    !$OMP END PARALLEL DO


    if ((CP%want_zstar .or. CP%DerivedParameters) .and. z_star==0.d0) call find_z(optdepth,z_star)
    if (CP%want_zdrag .or. CP%DerivedParameters) call find_z(dragoptdepth,z_drag)

    if (CP%DerivedParameters) then
        rs =rombint(dsound_da_exact,1d-8,1/(z_star+1),1d-6)
        DA = AngularDiameterDistance(z_star)/(1/(z_star+1))

        ThermoDerivedParams( derived_Age ) = DeltaPhysicalTimeGyr(0.0_dl,1.0_dl)
        ThermoDerivedParams( derived_zstar ) = z_star
        ThermoDerivedParams( derived_rstar ) = rs
        ThermoDerivedParams( derived_thetastar ) = 100*rs/DA
        ThermoDerivedParams( derived_zdrag ) = z_drag
        rs =rombint(dsound_da_exact,1d-8,1/(z_drag+1),1d-6)
        ThermoDerivedParams( derived_rdrag ) = rs
        ThermoDerivedParams( derived_kD ) =  sqrt(1.d0/(rombint(ddamping_da, 1d-8, 1/(z_star+1), 1d-6)/6))
        ThermoDerivedParams( derived_thetaD ) =  100*pi/ThermoDerivedParams( derived_kD )/DA
        ThermoDerivedParams( derived_zEQ ) = (grhob+grhoc)/(grhog+grhornomass+sum(grhormass(1:CP%Nu_mass_eigenstates))) -1
        ThermoDerivedParams( derived_thetaEQ ) = 100*timeOfz( ThermoDerivedParams( derived_zEQ ))/DA

        if (associated(BackgroundOutputs%z_outputs)) then
            if (allocated(BackgroundOutputs%H)) &
            deallocate(BackgroundOutputs%H, BackgroundOutputs%DA, BackgroundOutputs%rs_by_D_v)
            noutput = size(BackgroundOutputs%z_outputs)
            allocate(BackgroundOutputs%H(noutput), BackgroundOutputs%DA(noutput), BackgroundOutputs%rs_by_D_v(noutput))
            do i=1,noutput
                BackgroundOutputs%H(i) = HofZ(BackgroundOutputs%z_outputs(i))
                BackgroundOutputs%DA(i) = AngularDiameterDistance(BackgroundOutputs%z_outputs(i))
                BackgroundOutputs%rs_by_D_v(i) = rs/BAO_D_v_from_DA_H(BackgroundOutputs%z_outputs(i), &
                BackgroundOutputs%DA(i),BackgroundOutputs%H(i))
            end do
        end if

        if (FeedbackLevel > 0) then
            write(*,'("Age of universe/GYr  = ",f7.3)') ThermoDerivedParams( derived_Age )
            write(*,'("zstar                = ",f8.2)') ThermoDerivedParams( derived_zstar )
            write(*,'("r_s(zstar)/Mpc       = ",f7.2)') ThermoDerivedParams( derived_rstar )
            write(*,'("100*theta            = ",f9.6)') ThermoDerivedParams( derived_thetastar )

            write(*,'("zdrag                = ",f8.2)') ThermoDerivedParams( derived_zdrag )
            write(*,'("r_s(zdrag)/Mpc       = ",f7.2)') ThermoDerivedParams( derived_rdrag )

            write(*,'("k_D(zstar) Mpc       = ",f7.4)') ThermoDerivedParams( derived_kD )
            write(*,'("100*theta_D          = ",f9.6)') ThermoDerivedParams( derived_thetaD )

            write(*,'("z_EQ (if v_nu=1)     = ",f8.2)') ThermoDerivedParams( derived_zEQ )
            write(*,'("100*theta_EQ         = ",f9.6)') ThermoDerivedParams( derived_thetaEQ )
        end if
    end if

    end subroutine inithermo


    subroutine SetTimeSteps
    real(dl) dtau0
    integer nri0, nstep

    call Ranges_Init(TimeSteps)

    call Ranges_Add_delta(TimeSteps, taurst, taurend, dtaurec)

    ! Calculating the timesteps after recombination
    if (CP%WantTensors) then
        dtau0=max(taurst/40,Maxtau/2000._dl/AccuracyBoost)
    else
        dtau0=Maxtau/500._dl/AccuracyBoost
        if (do_bispectrum) dtau0 = dtau0/3
        !Don't need this since adding in Limber on small scales
        !  if (CP%DoLensing) dtau0=dtau0/2
        !  if (CP%AccurateBB) dtau0=dtau0/3 !Need to get C_Phi accurate on small scales
    end if

    call Ranges_Add_delta(TimeSteps,taurend, CP%tau0, dtau0)

    if (CP%Reion%Reionization) then
        nri0=int(Reionization_timesteps(CP%ReionHist)*AccuracyBoost)
        !Steps while reionization going from zero to maximum
        call Ranges_Add(TimeSteps,CP%ReionHist%tau_start,CP%ReionHist%tau_complete,nri0)
    end if

    !Create arrays out of the region information.
    call Ranges_GetArray(TimeSteps)
    nstep = TimeSteps%npoints

    if (allocated(vis)) then
        deallocate(vis,dvis,ddvis,expmmu,dopac, opac)
        if (dowinlens) deallocate(lenswin)
    end if
    allocate(vis(nstep,nscatter),dvis(nstep,nscatter),ddvis(nstep,nscatter),expmmu(nstep,nscatter),dopac(nstep,nscatter),opac(nstep,nscatter))
    if (dowinlens) allocate(lenswin(nstep))

    if (DebugMsgs .and. FeedbackLevel > 0) write(*,*) 'Set ',nstep, ' time steps'

    end subroutine SetTimeSteps


    subroutine ThermoData_Free
    if (allocated(vis)) then
        deallocate(vis,dvis,ddvis,expmmu,dopac, opac)
        if (dowinlens) deallocate(lenswin)
    end if
    call Ranges_Free(TimeSteps)

    end subroutine ThermoData_Free

    !cccccccccccccc
    subroutine DoThermoSpline(j2,tau)
    integer j2,i
    real(dl) d,ddopac,tau
    integer scat

    !     Cubic-spline interpolation.
    d=log(tau/tauminn)/dlntau+1._dl
    i=int(d)

    d=d-i
    do scat=1,nscatter
        if (i < nthermo) then
            opac(j2,scat)=dotmu(i,scat)+d*(ddotmu(i,scat)+d*(3._dl*(dotmu(i+1,scat)-dotmu(i,scat)) &
            -2._dl*ddotmu(i,scat)-ddotmu(i+1,scat)+d*(ddotmu(i,scat)+ddotmu(i+1,scat) &
            +2._dl*(dotmu(i,scat)-dotmu(i+1,scat)))))
            dopac(j2,scat)=(ddotmu(i,scat)+d*(dddotmu(i,scat)+d*(3._dl*(ddotmu(i+1,scat)  &
            -ddotmu(i,scat))-2._dl*dddotmu(i,scat)-dddotmu(i+1,scat)+d*(dddotmu(i,scat) &
            +dddotmu(i+1,scat)+2._dl*(ddotmu(i,scat)-ddotmu(i+1,scat))))))/(tau &
            *dlntau)
            ddopac=(dddotmu(i,scat)+d*(ddddotmu(i,scat)+d*(3._dl*(dddotmu(i+1,scat) &
            -dddotmu(i,scat))-2._dl*ddddotmu(i,scat)-ddddotmu(i+1,scat)  &
            +d*(ddddotmu(i,scat)+ddddotmu(i+1,scat)+2._dl*(dddotmu(i,scat) &
            -dddotmu(i+1,scat)))))-(dlntau**2)*tau*dopac(j2,scat)) &
            /(tau*dlntau)**2
            expmmu(j2,scat)=emmu(i,scat)+d*(demmu(i,scat)+d*(3._dl*(emmu(i+1,scat)-emmu(i,scat)) &
            -2._dl*demmu(i,scat)-demmu(i+1,scat)+d*(demmu(i,scat)+demmu(i+1,scat) &
            +2._dl*(emmu(i,scat)-emmu(i+1,scat)))))

            if (dowinlens) then
                lenswin(j2)=winlens(i)+d*(dwinlens(i)+d*(3._dl*(winlens(i+1)-winlens(i)) &
                -2._dl*dwinlens(i)-dwinlens(i+1)+d*(dwinlens(i)+dwinlens(i+1) &
                +2._dl*(winlens(i)-winlens(i+1)))))
            end if
            vis(j2,scat)=opac(j2,scat)*expmmu(j2,scat)
            dvis(j2,scat)=expmmu(j2,scat)*(opac(j2,scat)**2+dopac(j2,scat))
            ddvis(j2,scat)=expmmu(j2,scat)*(opac(j2,scat)**3+3*opac(j2,scat)*dopac(j2,scat)+ddopac)
        else
            opac(j2,scat)=dotmu(nthermo,scat)
            dopac(j2,scat)=ddotmu(nthermo,scat)
            ddopac=dddotmu(nthermo,scat)
            expmmu(j2,scat)=emmu(nthermo,scat)
            vis(j2,scat)=opac(j2,scat)*expmmu(j2,scat)
            dvis(j2,scat)=expmmu(j2,scat)*(opac(j2,scat)**2+dopac(j2,scat))
            ddvis(j2,scat)=expmmu(j2,scat)*(opac(j2,scat)**3+3._dl*opac(j2,scat)*dopac(j2,scat)+ddopac)

        end if
    end do
    end subroutine DoThermoSpline


    function ddamping_da(a)
    real(dl) :: ddamping_da
    real(dl), intent(in) :: a
    real(dl) :: R
    real(dl) :: dtauda
    external dtauda

    R=r_drag0*a
    !ignoring reionisation, not relevant for distance measures
    ddamping_da = (R**2 + 16*(1+R)/15)/(1+R)**2*dtauda(a)*a**2/(Recombination_xe(a)*akthom)

    end function ddamping_da


    !!!!!!!!!!!!!!!!!!!
    !JH: functions and subroutines for calculating z_star and z_drag

    function doptdepth_dz(z)
    real(dl) :: doptdepth_dz
    real(dl), intent(in) :: z
    real(dl) :: a
    real(dl) :: dtauda
    external dtauda

    a = 1._dl/(1._dl+z)

    !ignoring reionisation, not relevant for distance measures
    doptdepth_dz = Recombination_xe(a)*akthom*dtauda(a)

    end function doptdepth_dz

    function optdepth(z)
    real(dl) :: rombint2
    external rombint2
    real(dl) optdepth
    real(dl),intent(in) :: z

    optdepth = rombint2(doptdepth_dz, 0.d0, z, 1d-5, 20, 100)

    end function optdepth


    function ddragoptdepth_dz(z)
    real(dl) :: ddragoptdepth_dz
    real(dl), intent(in) :: z
    real(dl) :: a
    real(dl) :: dtauda
    external dtauda

    a = 1._dl/(1._dl+z)
    ddragoptdepth_dz = doptdepth_dz(z)/r_drag0/a

    end function ddragoptdepth_dz


    function dragoptdepth(z)
    real(dl) :: rombint2
    external rombint2
    real(dl) dragoptdepth
    real(dl),intent(in) :: z

    dragoptdepth =  rombint2(ddragoptdepth_dz, 0.d0, z, 1d-5, 20, 100)

    end function dragoptdepth


    subroutine find_z(func,zout)  !find redshift at which (photon/drag) optical depth = 1
    real(dl), external :: func
    real(dl), intent(out) :: zout
    real(dl) :: try1,try2,diff,avg
    integer :: i

    try1 = 0.d0
    try2 = 10000.d0

    i=0
    diff = 10.d0
    do while (diff .gt. 1d-3)
        i=i+1
        if (i .eq. 100) then
            call GlobalError('optical depth redshift finder did not converge',error_reionization)
            zout=0
            return
        end if

        diff = func(try2)-func(try1)
        avg = 0.5d0*(try2+try1)
        if (func(avg) .gt. 1.d0) then
            try2 = avg
        else
            try1 = avg
        end if
    end do

    zout = avg

    end subroutine find_z

    !!!!!!!!!!!!!!!!!!! end JH

    end module ThermoData<|MERGE_RESOLUTION|>--- conflicted
+++ resolved
@@ -35,8 +35,7 @@
     implicit none
     public
 
-<<<<<<< HEAD
-    character(LEN=*), parameter :: version = 'Jun13_rayleigh'
+    character(LEN=*), parameter :: version = 'Jul13_rayleigh'
 
     integer, parameter  :: num_cmb_freq = 6 !8 PRISM !!!
     logical :: rayleigh_diff = .true.
@@ -44,9 +43,6 @@
     real(dl) :: phot_freqs(num_cmb_freq)  !set in equations _Init
     real(dl) :: phot_int_kernel(num_cmb_freq)
     real(dl) :: freq_factors(num_cmb_freq,2) 
-=======
-    character(LEN=*), parameter :: version = 'July13'
->>>>>>> 71ac7d0e
 
     integer :: FeedbackLevel = 0 !if >0 print out useful information about the model
 
