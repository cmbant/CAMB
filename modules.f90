--- conflicted
+++ resolved
@@ -149,7 +149,7 @@
     implicit none
     public
 
-    character(LEN=*), parameter :: version = 'Jun17'
+    character(LEN=*), parameter :: version = 'July17'
 
     integer :: FeedbackLevel = 0 !if >0 print out useful information about the model
 
@@ -3112,8 +3112,7 @@
     real(dl) :: matter_verydom_tau
     real(dl) :: r_drag0, z_star, z_drag  !!JH for updated BAO likelihood.
 
-<<<<<<< HEAD
-    !Sources
+
     real(dl) redshift_time(nthermo), dredshift_time(nthermo)
     real(dl), dimension(:), allocatable :: arhos_fac, darhos_fac, ddarhos_fac
     real(dl), dimension(:), allocatable ::step_redshift, rhos_fac, drhos_fac
@@ -3122,13 +3121,10 @@
     Type(CalWins), dimension(:), allocatable, target :: RW
     real(dl) recombination_Tgas_tau
     public  tau_start_redshiftwindows,tau_end_redshiftwindows,recombination_Tgas_tau
-
-    public thermo,inithermo,vis,opac,expmmu,dvis,dopac,ddvis,lenswin, tight_tau,&
-=======
     public thermo,inithermo, tight_tau, IonizationFunctionsAtTime, &
->>>>>>> acc8a453
         Thermo_OpacityToTime,matter_verydom_tau, ThermoData_Free,&
         z_star, z_drag, GetBackgroundEvolution, interp_window  !!JH for updated BAO likelihood.
+
 
     real(dl), private, external :: dtauda, rombint, rombint2
     logical, private, external :: isTmNeeded
@@ -3567,6 +3563,14 @@
 
     call SetTimeSteps
 
+    if (num_redshiftwindows>0) then
+        !$OMP PARALLEL DO DEFAULT(SHARED),SCHEDULE(STATIC)
+        do j2=1,TimeSteps%npoints
+            call DoWindowSpline(j2,TimeSteps%points(j2))
+        end do
+        !$OMP END PARALLEL DO
+    end if
+
     if ((CP%want_zstar .or. CP%DerivedParameters) .and. z_star==0.d0) call find_z(optdepth,z_star)
     if (CP%want_zdrag .or. CP%DerivedParameters) call find_z(dragoptdepth,z_drag)
 
@@ -3766,49 +3770,18 @@
     call TimeSteps%GetArray()
     nstep = TimeSteps%npoints
 
-<<<<<<< HEAD
-    !Reuse memory already allocated.
-    if (.not. allocated(vis) .or. ubound(vis, 1) < nstep) then
-        if (allocated(vis)) deallocate(vis,dvis,ddvis,expmmu,dopac, opac, &
-            step_redshift, rhos_fac, drhos_fac)
-        if (dowinlens) then
-            if (allocated(lenswin)) deallocate(lenswin)
-            allocate(lenswin(nstep))
-        end if
-        allocate(vis(nstep),dvis(nstep),ddvis(nstep),expmmu(nstep),dopac(nstep),opac(nstep))
-        !Source
+    if (num_redshiftwindows > 0) then
+        if (allocated(step_redshift)) deallocate(step_redshift, rhos_fac, drhos_fac)
         allocate(step_redshift(nstep), rhos_fac(nstep), drhos_fac(nstep))
     end if
 
-=======
->>>>>>> acc8a453
     if (DebugMsgs .and. FeedbackLevel > 0) write(*,*) 'Set ',nstep, ' time steps'
 
-    !Sources
-    do i=1,num_redshiftwindows
-        associate (Win => Redshift_W(i))
-            !  if (allocated(Win%Wing)) then
-            !   deallocate(Win%wing,Win%dwing,Win%ddwing,Win%winV,Win%dwinV,Win%ddwinV)
-            !  end if
-            allocate(Win%winF(nstep),Win%wing(nstep),Win%dwing(nstep),Win%ddwing(nstep), &
-                Win%winV(nstep),Win%dwinV(nstep),Win%ddwinV(nstep))
-            allocate(Win%win_lens(nstep),Win%wing2(nstep),Win%dwing2(nstep),Win%ddwing2(nstep))
-            allocate(Win%wingtau(nstep),Win%dwingtau(nstep),Win%ddwingtau(nstep))
-            if (Win%kind == window_counts) then
-                allocate(Win%comoving_density_ev(nstep))
-            end if
-        end associate
-    end do
-
     end subroutine SetTimeSteps
 
 
     subroutine ThermoData_Free
-<<<<<<< HEAD
-    if (allocated(vis)) then
-        deallocate(vis,dvis,ddvis,expmmu,dopac, opac)
-        if (dowinlens) deallocate(lenswin)
-    end if
+
     call TimeSteps%Free()
 
     end subroutine ThermoData_Free
@@ -3823,9 +3796,22 @@
     real(dl) window, winamp
     real(dl) z,rhos, adot, exp_fac
     real(dl) tmp(TimeSteps%npoints), tmp2(TimeSteps%npoints), hubble_tmp(TimeSteps%npoints)
-
     real(dl), allocatable , dimension(:,:) :: int_tmp, back_count_tmp
-    integer ninterp
+    integer ninterp, nstep
+
+    nstep = TimeSteps%npoints
+
+    do i=1,num_redshiftwindows
+        associate (Win => Redshift_W(i))
+            allocate(Win%winF(nstep),Win%wing(nstep),Win%dwing(nstep),Win%ddwing(nstep), &
+                Win%winV(nstep),Win%dwinV(nstep),Win%ddwinV(nstep))
+            allocate(Win%win_lens(nstep),Win%wing2(nstep),Win%dwing2(nstep),Win%ddwing2(nstep))
+            allocate(Win%wingtau(nstep),Win%dwingtau(nstep),Win%ddwingtau(nstep))
+            if (Win%kind == window_counts) then
+                allocate(Win%comoving_density_ev(nstep))
+            end if
+        end associate
+    end do
 
     ! Prevent false positive warnings for uninitialized
     Tspin = 0._dl
@@ -3910,8 +3896,6 @@
                     !window is n(a) where n is TOTAL not fractional number
                     !delta = int wing(eta) delta(eta) deta
                     RedWin%wing(j) = adot *window
-                    !old like 21cm
-                    !                 RedWin%wing(j) = a2*rho_fac*window
 
                     !Window with 1/H in
                     RedWin%wing2(j) = RedWin%wing(j)/(adot/a)
@@ -4055,17 +4039,56 @@
 
     end subroutine interp_window
 
-
-    subroutine DoThermoSpline(j2,tau)
+    subroutine DoWindowSpline(j2,tau)
     integer j2, i, RW_i
     real(dl) d,ddopac,tau
-=======
-
-    call Ranges_Free(TimeSteps)
-
-    end subroutine ThermoData_Free
-
->>>>>>> acc8a453
+
+    !     Cubic-spline interpolation.
+    d=log(tau/tauminn)/dlntau+1._dl
+    i=int(d)
+
+    d=d-i
+    if (i < nthermo) then
+
+        step_redshift(j2) = redshift_time(i)+d*(dredshift_time(i)+d*(3._dl*(redshift_time(i+1)-redshift_time(i)) &
+            -2._dl*dredshift_time(i)-dredshift_time(i+1)+d*(dredshift_time(i)+dredshift_time(i+1) &
+            +2._dl*(redshift_time(i)-redshift_time(i+1)))))
+
+
+        rhos_fac(j2) = arhos_fac(i)+d*(darhos_fac(i)+d*(3._dl*(arhos_fac(i+1)-arhos_fac(i)) &
+            -2._dl*darhos_fac(i)-darhos_fac(i+1)+d*(darhos_fac(i)+darhos_fac(i+1) &
+            +2._dl*(arhos_fac(i)-arhos_fac(i+1)))))
+        drhos_fac(j2) = (darhos_fac(i)+d*(ddarhos_fac(i)+d*(3._dl*(darhos_fac(i+1)  &
+            -darhos_fac(i))-2._dl*ddarhos_fac(i)-ddarhos_fac(i+1)+d*(ddarhos_fac(i) &
+            +ddarhos_fac(i+1)+2._dl*(darhos_fac(i)-darhos_fac(i+1))))))/(tau &
+            *dlntau)
+
+
+        do RW_i=1, num_redshiftwindows
+            if (Redshift_w(RW_i)%has_lensing_window) then
+                associate(W => Redshift_W(RW_i), C=> RW(RW_i))
+
+                    W%win_lens(j2) = C%awin_lens(i)+d*(C%dawin_lens(i)+d*(3._dl*(C%awin_lens(i+1)-C%awin_lens(i)) &
+                        -2._dl*C%dawin_lens(i)-C%dawin_lens(i+1)+d*(C%dawin_lens(i)+C%dawin_lens(i+1) &
+                        +2._dl*(C%awin_lens(i)-C%awin_lens(i+1)))))
+                end associate
+            end if
+        end do
+
+    else
+        step_redshift(j2) = 0
+        rhos_fac(j2)=0
+        drhos_fac(j2)=0
+
+
+        do RW_i=1, num_redshiftwindows
+            associate (W => Redshift_W(RW_i))
+                W%win_lens(j2)=0
+            end associate
+        end do
+    end if
+
+    end subroutine DoWindowSpline
 
     subroutine IonizationFunctionsAtTime(tau, opac, dopac, ddopac, &
         vis, dvis, ddvis, expmmu, lenswin)
@@ -4095,31 +4118,6 @@
             -2._dl*demmu(i)-demmu(i+1)+d*(demmu(i)+demmu(i+1) &
             +2._dl*(emmu(i)-emmu(i+1)))))
 
-        step_redshift(j2) = redshift_time(i)+d*(dredshift_time(i)+d*(3._dl*(redshift_time(i+1)-redshift_time(i)) &
-            -2._dl*dredshift_time(i)-dredshift_time(i+1)+d*(dredshift_time(i)+dredshift_time(i+1) &
-            +2._dl*(redshift_time(i)-redshift_time(i+1)))))
-
-
-        rhos_fac(j2) = arhos_fac(i)+d*(darhos_fac(i)+d*(3._dl*(arhos_fac(i+1)-arhos_fac(i)) &
-            -2._dl*darhos_fac(i)-darhos_fac(i+1)+d*(darhos_fac(i)+darhos_fac(i+1) &
-            +2._dl*(arhos_fac(i)-arhos_fac(i+1)))))
-        drhos_fac(j2) = (darhos_fac(i)+d*(ddarhos_fac(i)+d*(3._dl*(darhos_fac(i+1)  &
-            -darhos_fac(i))-2._dl*ddarhos_fac(i)-ddarhos_fac(i+1)+d*(ddarhos_fac(i) &
-            +ddarhos_fac(i+1)+2._dl*(darhos_fac(i)-darhos_fac(i+1))))))/(tau &
-            *dlntau)
-
-
-        do RW_i=1, num_redshiftwindows
-            if (Redshift_w(RW_i)%has_lensing_window) then
-                associate(W => Redshift_W(RW_i), C=> RW(RW_i))
-
-                    W%win_lens(j2) = C%awin_lens(i)+d*(C%dawin_lens(i)+d*(3._dl*(C%awin_lens(i+1)-C%awin_lens(i)) &
-                        -2._dl*C%dawin_lens(i)-C%dawin_lens(i+1)+d*(C%dawin_lens(i)+C%dawin_lens(i+1) &
-                        +2._dl*(C%awin_lens(i)-C%awin_lens(i+1)))))
-                end associate
-            end if
-        end do
-
         if (dowinlens) then
             lenswin=winlens(i)+d*(dwinlens(i)+d*(3._dl*(winlens(i+1)-winlens(i)) &
                 -2._dl*dwinlens(i)-dwinlens(i+1)+d*(dwinlens(i)+dwinlens(i+1) &
@@ -4132,28 +4130,6 @@
         opac=dotmu(nthermo)
         dopac=ddotmu(nthermo)
         ddopac=dddotmu(nthermo)
-<<<<<<< HEAD
-        expmmu(j2)=emmu(nthermo)
-        vis(j2)=opac(j2)*expmmu(j2)
-        dvis(j2)=expmmu(j2)*(opac(j2)**2+dopac(j2))
-        ddvis(j2)=expmmu(j2)*(opac(j2)**3+3._dl*opac(j2)*dopac(j2)+ddopac)
-        step_redshift(j2) = 0
-        rhos_fac(j2)=0
-        drhos_fac(j2)=0
-
-
-        do RW_i=1, num_redshiftwindows
-            associate (W => Redshift_W(RW_i))
-                W%win_lens(j2)=0
-            end associate
-        end do
-    end if
-
-
-    !          write (*,'(7e15.5)') tau, wing(j2), winV(j2), dwing(j2), dwinV(j2),ddwinV(j2),dopac(j2)
-
-    end subroutine DoThermoSpline
-=======
         expmmu=emmu(nthermo)
         vis=opac*expmmu
         dvis=expmmu*(opac**2+dopac)
@@ -4161,8 +4137,6 @@
     end if
 
     end subroutine IonizationFunctionsAtTime
->>>>>>> acc8a453
-
 
     function ddamping_da(a)
     real(dl) :: ddamping_da
