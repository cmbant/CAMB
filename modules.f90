--- conflicted
+++ resolved
@@ -296,27 +296,9 @@
 
     nu_massless_degeneracy = CP%Num_Nu_massless !N_eff for massless neutrinos
     if (CP%Num_nu_massive > 0) then
-<<<<<<< HEAD
-        if (.not. CP%Nu_mass_splittings) then
-            stop  'Nu_mass_splittings false no longer supported'
-        else
-            if (CP%Nu_mass_eigenstates==0) stop 'Have Num_nu_massive>0 but no nu_mass_eigenstates'
-            if (CP%Nu_mass_eigenstates==1 .and. CP%Nu_mass_numbers(1)==0) CP%Nu_mass_numbers(1) = CP%Num_Nu_Massive
-            if (all(CP%Nu_mass_numbers(1:CP%Nu_mass_eigenstates)==0)) CP%Nu_mass_numbers=1 !just assume one for all
-            if (CP%share_delta_neff) then
-                !default case of equal heating of all neutrinos
-                fractional_number = CP%Num_Nu_massless + CP%Num_Nu_massive
-                actual_massless = int(CP%Num_Nu_massless + 1e-6_dl)
-                neff_i = fractional_number/(actual_massless + CP%Num_Nu_massive)
-                nu_massless_degeneracy = neff_i*actual_massless
-                CP%Nu_mass_degeneracies(1:CP%Nu_mass_eigenstates) = CP%Nu_mass_numbers(1:CP%Nu_mass_eigenstates)*neff_i
-            end if
-            if (abs(sum(CP%Nu_mass_fractions(1:CP%Nu_mass_eigenstates))-1) > 1e-4) &
-            stop 'Nu_mass_fractions do not add up to 1'
-=======
         if (CP%Nu_mass_eigenstates==0) stop 'Have Num_nu_massive>0 but no nu_mass_eigenstates'
         if (CP%Nu_mass_eigenstates==1 .and. CP%Nu_mass_numbers(1)==0) CP%Nu_mass_numbers(1) = CP%Num_Nu_Massive
-        if (all(CP%Nu_mass_numbers(1:CP%Nu_mass_eigenstates)==0)) CP%Nu_mass_numbers=1 !just assume one normal, one sterile
+        if (all(CP%Nu_mass_numbers(1:CP%Nu_mass_eigenstates)==0)) CP%Nu_mass_numbers=1 !just assume one for all
         if (CP%share_delta_neff) then
             !default case of equal heating of all neutrinos
             fractional_number = CP%Num_Nu_massless + CP%Num_Nu_massive
@@ -324,7 +306,6 @@
             neff_i = fractional_number/(actual_massless + CP%Num_Nu_massive)
             nu_massless_degeneracy = neff_i*actual_massless
             CP%Nu_mass_degeneracies(1:CP%Nu_mass_eigenstates) = CP%Nu_mass_numbers(1:CP%Nu_mass_eigenstates)*neff_i
->>>>>>> d33ad69e
         end if
         if (abs(sum(CP%Nu_mass_fractions(1:CP%Nu_mass_eigenstates))-1) > 1e-4) &
         stop 'Nu_mass_fractions do not add up to 1'
