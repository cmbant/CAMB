    ! Modules used by cmbmain and other routines.

    !     Code for Anisotropies in the Microwave Background
    !     by Antony Lewis (http://cosmologist.info) and Anthony Challinor
    !     See readme.html for documentation.
    !
    !     Based on CMBFAST  by  Uros Seljak and Matias Zaldarriaga, itself based
    !     on Boltzmann code written by Edmund Bertschinger, Chung-Pei Ma and Paul Bode.
    !     Original CMBFAST copyright and disclaimer:
    !
    !     Copyright 1996 by Harvard-Smithsonian Center for Astrophysics and
    !     the Massachusetts Institute of Technology.  All rights reserved.
    !
    !     THIS SOFTWARE IS PROVIDED "AS IS", AND M.I.T. OR C.f.A. MAKE NO
    !     REPRESENTATIONS OR WARRANTIES, EXPRESS OR IMPLIED.
    !     By way of example, but not limitation,
    !     M.I.T. AND C.f.A MAKE NO REPRESENTATIONS OR WARRANTIES OF
    !     MERCHANTABILITY OR FITNESS FOR ANY PARTICULAR PURPOSE OR THAT
    !     THE USE OF THE LICENSED SOFTWARE OR DOCUMENTATION WILL NOT INFRINGE
    !     ANY THIRD PARTY PATENTS, COPYRIGHTS, TRADEMARKS OR OTHER RIGHTS.
    !
    !     portions of this software are based on the COSMICS package of
    !     E. Bertschinger.  See the LICENSE file of the COSMICS distribution
    !     for restrictions on the modification and distribution of this software.

    module RedshiftSpaceData
    use precision
    implicit none

    integer, parameter :: window_21cm = 1, window_counts = 2, window_lensing = 3

    Type TRedWin
        integer kind
        real(dl) Redshift
        real(dl) sigma
        real(dl) a
        real(dl) bias, dlog10Ndm
        real(dl) tau, tau_start, tau_end
        real(dl) sigma_z ! estimate of of width in z
        real(dl) sigma_tau !width in conformal time (set by code)
        real(dl) chi0, chimin
        integer mag_index !The index into the extra sources using for adding magnification to counts
        real(dl), dimension(:), pointer :: winF, wing,wing2,wingtau,dwing,dwing2,dwingtau,ddwing,ddwing2,ddwingtau,&
            winV,dwinV,ddwinV, win_lens, comoving_density_ev
        real(dl) Fq, optical_depth_21
        logical has_lensing_window
    end Type TRedWin


    integer, parameter :: max_redshiftwindows  = 20
    logical :: limber_windows = .false.
    logical :: DoRedshiftLensing = .false.

    Type(TRedWin), target :: Redshift_W(max_redshiftwindows)

    logical :: line_phot_dipole = .false.
    logical :: line_phot_quadrupole= .false.
    logical :: line_basic = .true.
    logical :: line_extra = .false.
    logical :: line_distortions = .true.
    logical :: line_reionization = .false.
    logical :: counts_velocity  = .true.
    logical :: counts_radial = .false. !does not include time delay;
    ! subset of counts_velocity, just 1/(chi*H) term
    logical :: counts_density = .true.
    logical :: counts_redshift = .true.
    logical :: counts_timedelay = .true. !time delay terms * 1/(H*chi)
    logical :: counts_ISW = .true.
    logical :: counts_potential = .true. !terms in potentials at source
    logical :: counts_evolve = .false.

    logical :: use_mK = .true.

    contains

    function count_obs_window_z(Win, z, winamp)
    !distribution function W(z) for the observed sources, used for lensing and number count spectrum
    !Winamp is amplitude normalized to 1 so the code can tell when the window is very small
    !note this is the total count distribution observed, not a fractional selection function on an underlying distribution
    Type(TRedWin) :: Win
    real(dl), intent(in) :: z
    real(dl) count_obs_window_z, dz,winamp
    real(dl), parameter :: root2pi = 2.506628274_dl

    dz = z-Win%Redshift
    winamp =  exp(-(dz/Win%sigma)**2/2)
    count_obs_window_z =winamp/Win%sigma/root2pi
    !!!
    !         winamp =  z**3*exp(-(z/3.35821)**13)/20
    !         count_obs_window_z = winamp*20/28.49261877

    end function count_obs_window_z

    function counts_background_z(Win, z)
    !if counts_evolve = T this function is used to get n(z) for the source population
    !(not the same as the number actually observed)
    Type(TRedWin) :: Win
    real(dl), intent(in) :: z
    real(dl) counts_background_z, winamp

    counts_background_z = count_obs_window_z(Win, z, winamp)
    !This is the special case where you observe all of the sources

    end function counts_background_z

    function Window_f_a(Win, a, winamp)
    !distribution function as function of scale factor a, used for 21cm
    !Winamp is amplitude normalized to 1 so the code can tell when the window is very small
    Type(TRedWin) :: Win
    real(dl), intent(in) :: a
    real(dl) Window_f_a, winamp
    real(dl), parameter :: root2pi = 2.506628274_dl
    !   real(dl) z

    if (Win%kind == window_21cm) then
        !Take W_T(S) = W_f(S)/S to be Gaussain, for frequency integration of T_b
        winamp =  exp(-((a-Win%a)/Win%sigma)**2/2)
        Window_f_a = a*winamp/Win%sigma/root2pi
    else
        Window_f_a = count_obs_window_z(Win, 1/a-1,winamp)/a**2
    end if

    end function Window_f_a



    subroutine InitRedshiftWindow(Win)
    Type(TRedWin) :: Win

    Win%bias = 1
    Win%mag_index = 0

    end subroutine InitRedshiftWindow

    end module RedshiftSpaceData

    module ModelParams
    use precision
    use RangeUtils
    use InitialPower
    use Reionization
    use Recombination
    use Errors
    use MiscUtils
    use DarkEnergyInterface
    use RedshiftSpaceData
    use constants, only : const_pi, const_twopi, const_fourpi, const_eightpi
    use MpiUtils, only : MpiStop
    implicit none
    public

    character(LEN=*), parameter :: version = 'Sept17'

    integer :: FeedbackLevel = 0 !if >0 print out useful information about the model

    logical :: output_file_headers = .true.

    logical, parameter :: DebugMsgs=.false. !Set to true to view progress and timing

    logical, parameter :: DebugEvolution = .false. !Set to true to do all the evolution for all k

    real(dl) :: DebugParam = 0._dl !not used but read in, useful for parameter-dependent tests

    logical ::  do_bispectrum  = .false.
    logical, parameter :: hard_bispectrum = .false. ! e.g. warm inflation where delicate cancellations

    logical, parameter :: full_bessel_integration = .false. !(go into the tails when calculating the sources)

    integer, parameter :: Nu_int = 0, Nu_trunc=1, Nu_approx = 2, Nu_best = 3
    !For CAMBparams%MassiveNuMethod
    !Nu_int: always integrate distribution function
    !Nu_trunc: switch to expansion in velocity once non-relativistic
    !Nu_approx: approximate scheme - good for CMB, but not formally correct and no good for matter power
    !Nu_best: automatically use mixture which is fastest and most accurate

    integer, parameter :: max_Nu = 5 !Maximum number of neutrino species
    integer, parameter :: max_transfer_redshifts = 150
    integer, parameter :: outNone=1

    integer :: max_bessels_l_index  = 1000000
    real(dl) :: max_bessels_etak = 1000000*2

    real(dl), parameter ::  OutputDenominator = const_twopi
    !When using outNone the output is l(l+1)Cl/OutputDenominator

    type(TRanges), save :: TimeSteps

    type TransferParams
        logical     ::  high_precision
        integer     ::  num_redshifts
        real(dl)    ::  kmax         !these are acutally q values, but same as k for flat
        integer     ::  k_per_logint ! ..
        real(dl)    ::  redshifts(max_transfer_redshifts)
        !JD 08/13 Added so both NL lensing and PK can be run at the same time
        real(dl)    ::  PK_redshifts(max_transfer_redshifts)
        real(dl)    ::  NLL_redshifts(max_transfer_redshifts)
        integer     ::  PK_redshifts_index(max_transfer_redshifts)
        integer     ::  NLL_redshifts_index(max_transfer_redshifts)
        integer     ::  PK_num_redshifts
        integer     ::  NLL_num_redshifts

    end type TransferParams

    !other variables, options, derived variables, etc.

    integer, parameter :: NonLinear_none=0, NonLinear_Pk =1, NonLinear_Lens=2
    integer, parameter :: NonLinear_both=3  !JD 08/13 added so both can be done

    ! Main parameters type
    type CAMBparams
        logical   :: WantCls, WantTransfer
        logical   :: WantScalars, WantTensors, WantVectors
        logical   :: DoLensing
        logical   :: want_zstar, want_zdrag     !!JH for updated BAO likelihood.
        logical   :: PK_WantTransfer             !JD 08/13 Added so both NL lensing and PK can be run at the same time
        integer   :: NonLinear
        logical   :: Want_CMB, Want_CMB_lensing

        integer   :: Max_l, Max_l_tensor
        real(dl)  :: Max_eta_k, Max_eta_k_tensor
        ! _tensor settings only used in initialization,
        !Max_l and Max_eta_k are set to the tensor variables if only tensors requested

        real(dl)  :: omegab, omegac, omegav, omegan
        !Omega baryon, CDM, Lambda and massive neutrino
        real(dl)  :: H0,TCMB,yhe,Num_Nu_massless
        integer   :: Num_Nu_massive !sum of Nu_mass_numbers below
        integer   :: Nu_mass_eigenstates  !1 for degenerate masses
        logical   :: share_delta_neff !take fractional part to heat all eigenstates the same
        real(dl)  :: Nu_mass_degeneracies(max_nu)
        real(dl)  :: Nu_mass_fractions(max_nu) !The ratios of the total densities
        integer   :: Nu_mass_numbers(max_nu) !physical number per eigenstate

        integer   :: Scalar_initial_condition
        !must be one of the initial_xxx values defined in GaugeInterface

        integer   :: OutputNormalization
        !outNone, or C_OutputNormalization=1 if > 1

        logical   :: AccuratePolarization
        !Do you care about the accuracy of the polarization Cls?

        logical   :: AccurateBB
        !Do you care about BB accuracy (e.g. in lensing)

        !Reionization settings - used if Reion%Reionization=.true.
        logical   :: AccurateReionization
        !Do you care about pecent level accuracy on EE signal from reionization?

        integer   :: MassiveNuMethod

        type(InitialPowerParams) :: InitPower  !see power_tilt.f90 - you can change this
        type(ReionizationParams) :: Reion
        type(RecombinationParams):: Recomb
        type(TransferParams)     :: Transfer

        real(dl) ::  InitialConditionVector(1:10) !Allow up to 10 for future extensions
        !ignored unless Scalar_initial_condition == initial_vector

        logical OnlyTransfers !Don't use initial power spectrum data, instead get Delta_q_l array
        !If true, sigma_8 is not calculated either

        logical DerivedParameters !calculate various derived parameters  (ThermoDerivedParams)

        class(TDarkEnergyBase), allocatable :: DarkEnergy

        !Derived parameters, not set initially
        type(ReionizationHistory) :: ReionHist

        logical flat,closed,open
        real(dl) omegak
        real(dl) curv,r, Ksign !CP%r = 1/sqrt(|CP%curv|), CP%Ksign = 1,0 or -1
        real(dl) tau0,chi0 !time today and rofChi(CP%tau0/CP%r)

    end type CAMBparams

    type(CAMBparams), save :: CP  !Global collection of parameters

    real(dl) scale !relative to CP%flat. e.g. for scaling lSamp%l sampling.

    logical ::call_again = .false.
    !if being called again with same parameters to get different thing

    !     grhom =kappa*a^2*rho_m0
    !     grhornomass=grhor*number of massless neutrino species
    !     taurst,taurend - time at start/end of recombination
    !     dtaurec - dtau during recombination
    !     adotrad - a(tau) in radiation era

    real(dl) grhom,grhog,grhor,grhob,grhoc,grhov,grhornomass,grhok
    real(dl) taurst,dtaurec,taurend, tau_maxvis,adotrad

    !Neutrinos
    real(dl) grhormass(max_nu)

    !     nu_masses=m_nu*c**2/(k_B*T_nu0)
    real(dl) :: nu_masses(max_nu)

    real(dl) akthom !sigma_T * (number density of protons now)
    real(dl) fHe !n_He_tot / n_H_tot
    real(dl) Nnow


    integer :: ThreadNum = 0
    !If zero assigned automatically, obviously only used if parallelised

    !Parameters for checking/changing overall accuracy
    !If HighAccuracyDefault=.false., the other parameters equal to 1 corresponds to ~0.3% scalar C_l accuracy
    !If HighAccuracyDefault=.true., the other parameters equal to 1 corresponds to ~0.1% scalar C_l accuracy (at L>600)
    logical :: HighAccuracyDefault = .true.

    real(dl) :: lSampleBoost=1._dl
    !Increase lSampleBoost to increase sampling in lSamp%l for Cl interpolation

    real(dl) :: AccuracyBoost =1._dl

    !Decrease step sizes, etc. by this parameter. Useful for checking accuracy.
    !Can also be used to improve speed significantly if less accuracy is required.
    !or improving accuracy for extreme models.
    !Note this does not increase lSamp%l sampling or massive neutrino q-sampling

    real(sp) :: lAccuracyBoost=1.
    !Boost number of multipoles integrated in Boltzman heirarchy

    integer :: limber_phiphi = 0 !for l>limber_phiphi use limber approx for lensing potential
    integer :: num_redshiftwindows = 0
    integer :: num_extra_redshiftwindows = 0
    integer :: num_custom_sources = 0
    integer, allocatable :: custom_source_ell_scales(:)

    integer, parameter :: lmin = 2
    !must be either 1 or 2

    real(dl), parameter :: OmegaKFlat = 5e-7_dl !Value at which to use flat code

    real(dl),parameter :: tol=1.0d-4 !Base tolerance for integrations

    !     used as parameter for spline - tells it to use 'natural' end values
    real(dl), parameter :: spl_large=1.e40_dl

    integer, parameter:: l0max=4000

    integer, parameter :: lmax_arr = 100+l0max/7
    !     lmax is max possible number of l's evaluated
    !    integer, parameter :: lmax_arr = l0max

    character(LEN=1024) :: highL_unlensed_cl_template = 'HighLExtrapTemplate_lenspotentialCls.dat'
    !fiducial high-accuracy high-L C_L used for making small cosmology-independent numerical corrections
    !to lensing and C_L interpolation. Ideally close to models of interest, but dependence is weak.
    logical :: use_spline_template = .true.
    integer, parameter :: lmax_extrap_highl = 8000
    real(dl), allocatable :: highL_CL_template(:,:)

    integer, parameter :: derived_age=1, derived_zstar=2, derived_rstar=3, derived_thetastar=4, derived_DAstar = 5, &
        derived_zdrag=6, derived_rdrag=7,derived_kD=8,derived_thetaD=9, derived_zEQ =10, derived_keq =11, &
        derived_thetaEQ=12, derived_theta_rs_EQ = 13
    integer, parameter :: nthermo_derived = 13

    real(dl) ThermoDerivedParams(nthermo_derived)

    Type TBackgroundOutputs
        real(dl), pointer :: z_outputs(:) => null()
        real(dl), allocatable :: H(:), DA(:), rs_by_D_v(:)
    end Type TBackgroundOutputs

    Type(TBackgroundOutputs), save :: BackgroundOutputs

    real(dl), private, external :: dtauda, rombint

    !Sources
    logical :: transfer_21cm_cl = .false.
    real(dl) :: Kmax_Boost = 1._dl
    contains


    subroutine CAMBParams_Set(P, error, DoReion)
    use constants
    type(CAMBparams), intent(in) :: P
    real(dl) GetOmegak, fractional_number, conv
    integer, optional :: error !Zero if OK
    logical, optional :: DoReion
    logical WantReion
    integer nu_i,actual_massless
    real(dl) nu_massless_degeneracy, neff_i, eta_k
    external GetOmegak
    real(dl), save :: last_tau0
    !Constants in SI units

    global_error_flag = 0

    if ((P%WantTensors .or. P%WantVectors).and. P%WantTransfer .and. .not. P%WantScalars) then
        call GlobalError( 'Cannot generate tensor C_l and transfer without scalar C_l',error_unsupported_params)
    end if

    if (present(error)) error = global_error_flag
    if (global_error_flag/=0) return

    WantReion = DefaultTrue(DoReion)

    CP=P
    if (call_again) CP%DerivedParameters = .false.

    CP%Max_eta_k = max(CP%Max_eta_k,CP%Max_eta_k_tensor)

    if (CP%WantTransfer) then
        CP%WantScalars=.true.
        if (.not. CP%WantCls) then
            CP%AccuratePolarization = .false.
            !Sources
            CP%Reion%Reionization = transfer_21cm_cl
        end if
    else
        CP%transfer%num_redshifts=0
    end if

    if (CP%Num_Nu_Massive /= sum(CP%Nu_mass_numbers(1:CP%Nu_mass_eigenstates))) then
        if (sum(CP%Nu_mass_numbers(1:CP%Nu_mass_eigenstates))/=0) call MpiStop('Num_Nu_Massive is not sum of Nu_mass_numbers')
    end if
    if (CP%Omegan == 0 .and. CP%Num_Nu_Massive /=0) then
        if (CP%share_delta_neff) then
            CP%Num_Nu_Massless = CP%Num_Nu_Massless + CP%Num_Nu_Massive
        else
            CP%Num_Nu_Massless = CP%Num_Nu_Massless + sum(CP%Nu_mass_degeneracies(1:CP%Nu_mass_eigenstates))
        end if
        CP%Num_Nu_Massive  = 0
        CP%Nu_mass_numbers = 0
    end if

    nu_massless_degeneracy = CP%Num_Nu_massless !N_eff for massless neutrinos
    if (CP%Num_nu_massive > 0) then
        if (CP%Nu_mass_eigenstates==0) call MpiStop('Have Num_nu_massive>0 but no nu_mass_eigenstates')
        if (CP%Nu_mass_eigenstates==1 .and. CP%Nu_mass_numbers(1)==0) CP%Nu_mass_numbers(1) = CP%Num_Nu_Massive
        if (all(CP%Nu_mass_numbers(1:CP%Nu_mass_eigenstates)==0)) CP%Nu_mass_numbers=1 !just assume one for all
        if (CP%share_delta_neff) then
            !default case of equal heating of all neutrinos
            fractional_number = CP%Num_Nu_massless + CP%Num_Nu_massive
            actual_massless = int(CP%Num_Nu_massless + 1e-6_dl)
            neff_i = fractional_number/(actual_massless + CP%Num_Nu_massive)
            nu_massless_degeneracy = neff_i*actual_massless
            CP%Nu_mass_degeneracies(1:CP%Nu_mass_eigenstates) = CP%Nu_mass_numbers(1:CP%Nu_mass_eigenstates)*neff_i
        end if
        if (abs(sum(CP%Nu_mass_fractions(1:CP%Nu_mass_eigenstates))-1) > 1e-4) &
            call MpiStop('Nu_mass_fractions do not add up to 1')
    else
        CP%Nu_mass_eigenstates = 0
    end if

    if ((CP%WantTransfer).and. CP%MassiveNuMethod==Nu_approx) then
        CP%MassiveNuMethod = Nu_trunc
    end if

    CP%omegak = GetOmegak()

    CP%flat = (abs(CP%omegak) <= OmegaKFlat)
    CP%closed = CP%omegak < -OmegaKFlat

    CP%open = .not.CP%flat.and..not.CP%closed
    if (CP%flat) then
        CP%curv=0
        CP%Ksign=0
        CP%r=1._dl !so we can use tau/CP%r, etc, where CP%r's cancel
    else
        CP%curv=-CP%omegak/((c/1000)/CP%h0)**2
        CP%Ksign =sign(1._dl,CP%curv)
        CP%r=1._dl/sqrt(abs(CP%curv))
    end if
    !  grho gives the contribution to the expansion rate from: (g) photons,
    !  (r) one flavor of relativistic neutrino (2 degrees of freedom),
    !  (m) nonrelativistic matter (for Omega=1).  grho is actually
    !  8*pi*G*rho/c^2 at a=1, with units of Mpc**(-2).
    !  a=tau(Mpc)*adotrad, with a=1 today, assuming 3 neutrinos.
    !  (Used only to set the initial conformal time.)

    !H0 is in km/s/Mpc

    grhom = 3*CP%h0**2/c**2*1000**2 !3*h0^2/c^2 (=8*pi*G*rho_crit/c^2)

    !grhom=3.3379d-11*h0*h0
    grhog = kappa/c**2*4*sigma_boltz/c**3*CP%tcmb**4*Mpc**2 !8*pi*G/c^2*4*sigma_B/c^3 T^4
    ! grhog=1.4952d-13*tcmb**4
    grhor = 7._dl/8*(4._dl/11)**(4._dl/3)*grhog !7/8*(4/11)^(4/3)*grhog (per neutrino species)
    !grhor=3.3957d-14*tcmb**4

    !correction for fractional number of neutrinos, e.g. 3.04 to give slightly higher T_nu hence rhor
    !for massive Nu_mass_degeneracies parameters account for heating from grhor

    grhornomass=grhor*nu_massless_degeneracy
    grhormass=0
    do nu_i = 1, CP%Nu_mass_eigenstates
        grhormass(nu_i)=grhor*CP%Nu_mass_degeneracies(nu_i)
    end do
    grhoc=grhom*CP%omegac
    grhob=grhom*CP%omegab
    grhov=grhom*CP%omegav
    grhok=grhom*CP%omegak
    !  adotrad gives the relation a(tau) in the radiation era:
    adotrad = sqrt((grhog+grhornomass+sum(grhormass(1:CP%Nu_mass_eigenstates)))/3)


    Nnow = CP%omegab*(1-CP%yhe)*grhom*c**2/kappa/m_H/Mpc**2

    akthom = sigma_thomson*Nnow*Mpc
    !sigma_T * (number density of protons now)

    fHe = CP%YHe/(mass_ratio_He_H*(1.d0-CP%YHe))  !n_He_tot / n_H_tot

    if (.not.call_again) then
        call init_massive_nu(CP%omegan /=0)
        call Init_Backgrounds()
        if (global_error_flag==0) then
            CP%tau0=TimeOfz(0._dl)
            ! print *, 'chi = ',  (CP%tau0 - TimeOfz(0.15_dl)) * CP%h0/100
            last_tau0=CP%tau0
            if (WantReion) call Reionization_Init(CP%Reion,CP%ReionHist, CP%YHe, akthom, CP%tau0, FeedbackLevel)
        end if
    else
        CP%tau0=last_tau0
    end if

    !Sources
    if (CP%WantScalars .and. CP%WantCls .and. num_redshiftwindows>0) then
        eta_k = CP%Max_eta_k
        do nu_i = 1,num_redshiftwindows
            Redshift_w(nu_i)%tau = TimeOfz(Redshift_w(nu_i)%Redshift)
            Redshift_w(nu_i)%chi0 = CP%tau0-Redshift_w(nu_i)%tau
            Redshift_w(nu_i)%chimin = min(Redshift_w(nu_i)%chi0,&
                CP%tau0 - TimeOfz(max(0.05_dl,Redshift_w(nu_i)%Redshift - 1.5*Redshift_w(nu_i)%sigma)) )
            CP%Max_eta_k = max(CP%Max_eta_k, CP%tau0*WindowKmaxForL(Redshift_w(nu_i),CP%max_l))
        end do
        if (eta_k /= CP%Max_eta_k .and. FeedbackLevel>0) &
            write (*,*) 'source max_eta_k: ', CP%Max_eta_k,'kmax = ', CP%Max_eta_k/CP%tau0
    end if

    !JD 08/13 Changes for nonlinear lensing of CMB + MPK compatibility
    !if ( CP%NonLinear==NonLinear_Lens) then
    if (CP%NonLinear==NonLinear_Lens .or. CP%NonLinear==NonLinear_both ) then
        CP%Transfer%kmax = max(CP%Transfer%kmax, CP%Max_eta_k/CP%tau0)
        if (FeedbackLevel > 0 .and. CP%Transfer%kmax== CP%Max_eta_k/CP%tau0) &
            write (*,*) 'max_eta_k changed to ', CP%Max_eta_k
    end if

    if (CP%closed .and. CP%tau0/CP%r >3.14) then
        call GlobalError('chi >= pi in closed model not supported',error_unsupported_params)
    end if

    if (.not. allocated(CP%DarkEnergy)) then
        call GlobalError('DarkEnergy not initialized', error_darkenergy)
    end if

    if (global_error_flag/=0) then
        if (present(error)) error = global_error_flag
        return
    end if

    if (present(error)) then
        error = 0
    else if (FeedbackLevel > 0 .and. .not. call_again) then
        write(*,'("Om_b h^2             = ",f9.6)') CP%omegab*(CP%H0/100)**2
        write(*,'("Om_c h^2             = ",f9.6)') CP%omegac*(CP%H0/100)**2
        write(*,'("Om_nu h^2            = ",f9.6)') CP%omegan*(CP%H0/100)**2
        write(*,'("Om_Lambda            = ",f9.6)') CP%omegav
        write(*,'("Om_K                 = ",f9.6)') CP%omegak
        write(*,'("Om_m (1-Om_K-Om_L)   = ",f9.6)') 1-CP%omegak-CP%omegav
        write(*,'("100 theta (CosmoMC)  = ",f9.6)') 100*CosmomcTheta()
        if (CP%Num_Nu_Massive > 0) then
            write(*,'("N_eff (total)        = ",f9.6)') nu_massless_degeneracy + &
                sum(CP%Nu_mass_degeneracies(1:CP%Nu_mass_eigenstates))
            do nu_i=1, CP%Nu_mass_eigenstates
                conv = k_B*(8*grhor/grhog/7)**0.25*CP%tcmb/eV * &
                    (CP%nu_mass_degeneracies(nu_i)/CP%nu_mass_numbers(nu_i))**0.25 !approx 1.68e-4
                write(*,'(I2, " nu, g=",f7.4," m_nu*c^2/k_B/T_nu0= ",f9.2," (m_nu= ",f6.3," eV)")') &
                    CP%nu_mass_numbers(nu_i), CP%nu_mass_degeneracies(nu_i), nu_masses(nu_i),conv*nu_masses(nu_i)
            end do
        end if
    end if
    CP%chi0=rofChi(CP%tau0/CP%r)
    scale= CP%chi0*CP%r/CP%tau0  !e.g. change l sampling depending on approx peak spacing

    end subroutine CAMBParams_Set


    function GetTestTime()
    real(sp) GetTestTime
    real(sp) atime

    !           GetTestTime = etime(tarray)
    !Can replace this if etime gives problems
    !Or just comment out - only used if DebugMsgs = .true.
    call cpu_time(atime)
    GetTestTime = atime

    end function GetTestTime


    function rofChi(Chi) !sinh(chi) for open, sin(chi) for closed.
    real(dl) Chi,rofChi

    if (CP%closed) then
        rofChi=sin(chi)
    else if (CP%open) then
        rofChi=sinh(chi)
    else
        rofChi=chi
    endif
    end function rofChi


    function cosfunc (Chi)
    real(dl) Chi,cosfunc

    if (CP%closed) then
        cosfunc= cos(chi)
    else if (CP%open) then
        cosfunc=cosh(chi)
    else
        cosfunc = 1._dl
    endif
    end function cosfunc

    function tanfunc(Chi)
    real(dl) Chi,tanfunc
    if (CP%closed) then
        tanfunc=tan(Chi)
    else if (CP%open) then
        tanfunc=tanh(Chi)
    else
        tanfunc=Chi
    end if

    end  function tanfunc

    function invsinfunc(x)
    real(dl) invsinfunc,x

    if (CP%closed) then
        invsinfunc=asin(x)
    else if (CP%open) then
        invsinfunc=log((x+sqrt(1._dl+x**2)))
    else
        invsinfunc = x
    endif
    end function invsinfunc

    function f_K(x)
    real(dl) :: f_K
    real(dl), intent(in) :: x
    f_K = CP%r*rofChi(x/CP%r)

    end function f_K


    function DeltaTime(a1,a2, in_tol)
    implicit none
    real(dl) DeltaTime, atol
    real(dl), intent(IN) :: a1,a2
    real(dl), optional, intent(in) :: in_tol

    atol = PresentDefault(tol/1000/exp(AccuracyBoost-1), in_tol)
    DeltaTime = rombint(dtauda,a1,a2,atol)

    end function DeltaTime

    function TimeOfz(z)
    implicit none
    real(dl) TimeOfz
    real(dl), intent(IN) :: z

    TimeOfz=DeltaTime(0._dl,1._dl/(z+1._dl))
    end function TimeOfz

    subroutine TimeOfzArr(nz, redshifts, outputs)
    integer, intent(in) :: nz
    real(dl), intent(in) :: redshifts(nz)
    real(dl), intent(out) :: outputs(nz)
    integer i

    !Dumb slow version
    !$OMP PARALLEL DO DEFAUlT(SHARED)
    do i=1, nz
        outputs(i) = timeOfZ(redshifts(i))
    end do
    !$OMP END PARALLEL DO

    end subroutine TimeOfzArr

    function DeltaPhysicalTimeGyr(a1,a2, in_tol)
    use constants
    real(dl), intent(in) :: a1, a2
    real(dl), optional, intent(in) :: in_tol
    real(dl) DeltaPhysicalTimeGyr, atol

    atol = PresentDefault(1d-4/exp(AccuracyBoost-1), in_tol)
    DeltaPhysicalTimeGyr = rombint(dtda,a1,a2,atol)*Mpc/c/Gyr
    end function DeltaPhysicalTimeGyr

    function AngularDiameterDistance(z)
    !This is the physical (non-comoving) angular diameter distance in Mpc
    real(dl) AngularDiameterDistance
    real(dl), intent(in) :: z

    AngularDiameterDistance = CP%r/(1+z)*rofchi(ComovingRadialDistance(z) /CP%r)

    end function AngularDiameterDistance

    subroutine AngularDiameterDistanceArr(arr, z, n)
    !This is the physical (non-comoving) angular diameter distance in Mpc for array of z
    !z array must be monotonically increasing
    integer,intent(in) :: n
    real(dl), intent(out) :: arr(n)
    real(dl), intent(in) :: z(n)
    integer i

    call ComovingRadialDistanceArr(arr, z, n, 1e-4_dl)
    if (CP%flat) then
        arr = arr/(1+z)
    else
        do i=1, n
            arr(i) =  CP%r/(1+z(i))*rofchi(arr(i)/CP%r)
        end do
    end if

    end subroutine AngularDiameterDistanceArr


    function AngularDiameterDistance2(z1, z2) ! z1 < z2
    !From http://www.slac.stanford.edu/~amantz/work/fgas14/#cosmomc
    real(dl) AngularDiameterDistance2
    real(dl), intent(in) :: z1, z2

    AngularDiameterDistance2 = CP%r/(1+z2)*rofchi(ComovingRadialDistance(z2)/CP%r - ComovingRadialDistance(z1)/CP%r)

    end function AngularDiameterDistance2

    function LuminosityDistance(z)
    real(dl) LuminosityDistance
    real(dl), intent(in) :: z

    LuminosityDistance = AngularDiameterDistance(z)*(1+z)**2

    end function LuminosityDistance

    function ComovingRadialDistance(z)
    real(dl) ComovingRadialDistance
    real(dl), intent(in) :: z

    ComovingRadialDistance = DeltaTime(1/(1+z),1._dl)

    end function ComovingRadialDistance

    subroutine ComovingRadialDistanceArr(arr, z, n, tol)
    !z array must be monotonically increasing
    integer, intent(in) :: n
    real(dl), intent(out) :: arr(n)
    real(dl), intent(in) :: z(n)
    real(dl), intent(in) :: tol
    integer i

    !$OMP PARALLEL DO DEFAULT(SHARED),SCHEDULE(STATIC)
    do i = 1, n
        if (i==1) then
            if (z(i) < 1e-6_dl) then
                arr(i) = 0
            else
                arr(i) = DeltaTime(1/(1+z(i)),1._dl, tol)
            end if
        else
            if (z(i) < z(i-1)) error stop 'ComovingRadialDistanceArr redshifts out of order'
            arr(i) = DeltaTime(1/(1+z(i)),1/(1+z(i-1)),tol)
        end if
    end do
    !$OMP END PARALLEL DO
    do i = 2, n
        arr(i) = arr(i)  + arr(i-1)
    end do

    end subroutine ComovingRadialDistanceArr

    function Hofz(z)
    !non-comoving Hubble in MPC units, divide by MPC_in_sec to get in SI units
    !multiply by c/1e3 to get in km/s/Mpc units
    real(dl) Hofz, dtauda,a
    real(dl), intent(in) :: z

    a = 1/(1+z)
    Hofz = 1/(a**2*dtauda(a))

    end function Hofz

    subroutine HofzArr(arr, z, n)
    !non-comoving Hubble in MPC units, divide by MPC_in_sec to get in SI units
    !multiply by c/1e3 to get in km/s/Mpc units
    integer,intent(in) :: n
    real(dl), intent(out) :: arr(n)
    real(dl), intent(in) :: z(n)
    integer i

    do i=1, n
        arr(i) = Hofz(z(i))
    end do

    end subroutine HofzArr

    real(dl) function BAO_D_v_from_DA_H(z, DA, Hz)
    real(dl), intent(in) :: z, DA, Hz
    real(dl) ADD

    ADD = DA*(1.d0+z)
    BAO_D_v_from_DA_H = ((ADD)**2.d0*z/Hz)**(1.d0/3.d0)

    end function BAO_D_v_from_DA_H

    real(dl) function BAO_D_v(z)
    real(dl), intent(IN) :: z

    BAO_D_v = BAO_D_v_from_DA_H(z,AngularDiameterDistance(z), Hofz(z))

    end function BAO_D_v

    function dsound_da_exact(a)
    implicit none
    real(dl) dsound_da_exact,a,R,cs

    R = 3*grhob*a / (4*grhog)
    cs=1.0d0/sqrt(3*(1+R))
    dsound_da_exact=dtauda(a)*cs

    end function dsound_da_exact

    function dsound_da(a)
    !approximate form used e.g. by CosmoMC for theta
    implicit none
    real(dl) dsound_da,a,R,cs

    R=3.0d4*a*CP%omegab*(CP%h0/100.0d0)**2
    !          R = 3*grhob*a / (4*grhog) //above is mostly within 0.2% and used for previous consistency
    cs=1.0d0/sqrt(3*(1+R))
    dsound_da=dtauda(a)*cs

    end function dsound_da

    function dtda(a)
    real(dl) dtda,a

    dtda= dtauda(a)*a
    end function

    function CosmomcTheta()
    real(dl) zstar, astar, atol, rs, DA
    real(dl) CosmomcTheta
    real(dl) ombh2, omdmh2

    ombh2 = CP%omegab*(CP%h0/100.0d0)**2
    omdmh2 = (CP%omegac+CP%omegan)*(CP%h0/100.0d0)**2

    !!From Hu & Sugiyama
    zstar =  1048*(1+0.00124*ombh2**(-0.738))*(1+ &
        (0.0783*ombh2**(-0.238)/(1+39.5*ombh2**0.763)) * &
        (omdmh2+ombh2)**(0.560/(1+21.1*ombh2**1.81)))

    astar = 1/(1+zstar)
    atol = 1e-6
    rs = rombint(dsound_da,1d-8,astar,atol)
    DA = AngularDiameterDistance(zstar)/astar
    CosmomcTheta = rs/DA
    !       print *,'z* = ',zstar, 'r_s = ',rs, 'DA = ',DA, rs/DA

    end function CosmomcTheta

    !Sources
    function WindowKmaxForL(W,ell) result(res)
    Type(TRedWin), intent(in) :: W
    real(dl) res
    integer, intent(in)::  ell

    if (W%kind == window_lensing) then
        res = AccuracyBoost*18*ell/W%chi0
    else
        !On large scales power can be aliased from smaller, so make sure k goes up until at least the turnover
        !in the matter power spectrum
        res = AccuracyBoost*max(0.05_dl,2.5*ell/W%chimin)
    end if

    res = res* Kmax_Boost
    end function WindowKmaxForL

    end module ModelParams

    !ccccccccccccccccccccccccccccccccccccccccccccccccccc

    module lvalues
    use precision
    use ModelParams
    implicit none
    public

    Type lSamples
        integer l0
        integer l(lmax_arr)
    end Type lSamples

    Type(lSamples) :: lSamp
    !Sources
    logical :: Log_lvalues  = .false.

    contains

    function lvalues_indexOf(lSet,l)
    type(lSamples) :: lSet
    integer, intent(in) :: l
    integer lvalues_indexOf, i

    do i=2,lSet%l0
        if (l < lSet%l(i)) then
            lvalues_indexOf = i-1
            return
        end if
    end do
    lvalues_indexOf = lSet%l0

    end function  lvalues_indexOf

    subroutine initlval(lSet,max_l)

    ! This subroutines initializes lSet%l arrays. Other values will be interpolated.

    implicit none
    type(lSamples) :: lSet

    integer, intent(IN) :: max_l
    integer lind, lvar, step,top,bot,ls(lmax_arr)
    real(dl) AScale

    Ascale=scale/lSampleBoost

    if (lSampleBoost >=50) then
        !just do all of them
        lind=0
        do lvar=lmin, max_l
            lind=lind+1
            ls(lind)=lvar
        end do
        lSet%l0=lind
        lSet%l(1:lind) = ls(1:lind)
        return
    end if

    lind=0
    do lvar=lmin, 10
        lind=lind+1
        ls(lind)=lvar
    end do

    if (CP%AccurateReionization) then
        if (lSampleBoost > 1) then
            do lvar=11, 37,1
                lind=lind+1
                ls(lind)=lvar
            end do
        else
            do lvar=11, 37,2
                lind=lind+1
                ls(lind)=lvar
            end do
        end if

        step = max(nint(5*Ascale),2)
        bot=40
        top=bot + step*10
    else
        if (lSampleBoost >1) then
            do lvar=11, 15
                lind=lind+1
                ls(lind)=lvar
            end do
        else
            lind=lind+1
            ls(lind)=12
            lind=lind+1
            ls(lind)=15
        end if
        step = max(nint(10*Ascale),3)
        bot=15+max(step/2,2)
        top=bot + step*7
    end if

    do lvar=bot, top, step
        lind=lind+1
        ls(lind)=lvar
    end do

    !Sources
    if (Log_lvalues) then
        !Useful for generating smooth things like 21cm to high l
        step=max(nint(20*Ascale),4)
        do
            lvar = lvar + step
            if (lvar > max_l) exit
            lind=lind+1
            ls(lind)=lvar
            step = nint(step*1.2) !log spacing
        end do
    else
        step=max(nint(20*Ascale),4)
        bot=ls(lind)+step
        top=bot+step*2

        do lvar = bot,top,step
            lind=lind+1
            ls(lind)=lvar
        end do

        if (ls(lind)>=max_l) then
            do lvar=lind,1,-1
                if (ls(lvar)<=max_l) exit
            end do
            lind=lvar
            if (ls(lind)<max_l) then
                lind=lind+1
                ls(lind)=max_l
            end if
        else
            step=max(nint(25*Ascale),4)
            !Get EE right around l=200 by putting extra point at 175
            bot=ls(lind)+step
            top=bot+step

            do lvar = bot,top,step
                lind=lind+1
                ls(lind)=lvar
            end do

            if (ls(lind)>=max_l) then
                do lvar=lind,1,-1
                    if (ls(lvar)<=max_l) exit
                end do
                lind=lvar
                if (ls(lind)<max_l) then
                    lind=lind+1
                    ls(lind)=max_l
                end if
            else
                if (HighAccuracyDefault .and. .not. use_spline_template) then
                    step=max(nint(42*Ascale),7)
                else
                    step=max(nint(50*Ascale),7)
                end if
                bot=ls(lind)+step
                top=min(5000,max_l)

                do lvar = bot,top,step
                    lind=lind+1
                    ls(lind)=lvar
                end do

                if (max_l > 5000) then
                    !Should be pretty smooth or tiny out here
                    step=max(nint(400*Ascale),50)
                    lvar = ls(lind)
                    do
                        lvar = lvar + step
                        if (lvar > max_l) exit
                        lind=lind+1
                        ls(lind)=lvar
                        step = nint(step*1.5) !log spacing
                    end do
                end if
                !Sources
            end if !log_lvalues

            if (ls(lind) /=max_l) then
                lind=lind+1
                ls(lind)=max_l
            end if
            if (.not. CP%flat) ls(lind-1)=int(max_l+ls(lind-2))/2
            !Not in CP%flat case so interpolation table is the same when using lower l_max
        end if
    end if
    lSet%l0=lind
    lSet%l(1:lind) = ls(1:lind)

    end subroutine initlval

    subroutine InterpolateClArr(lSet,iCl, all_Cl, max_ind)
    type (lSamples), intent(in) :: lSet
    real(dl), intent(in) :: iCl(*)
    real(dl), intent(out):: all_Cl(lmin:*)
    integer, intent(in) :: max_ind
    integer il,llo,lhi, xi
    real(dl) ddCl(lSet%l0)
    real(dl) xl(lSet%l0)

    real(dl) a0,b0,ho
    real(dl), parameter :: cllo=1.e30_dl,clhi=1.e30_dl

    if (max_ind > lSet%l0) call MpiStop('Wrong max_ind in InterpolateClArr')

    xl = real(lSet%l(1:lSet%l0),dl)
    call spline(xl,iCL(1),max_ind,cllo,clhi,ddCl(1))

    llo=1
    do il=lmin,lSet%l(max_ind)
        xi=il
        if ((xi > lSet%l(llo+1)).and.(llo < max_ind)) then
            llo=llo+1
        end if
        lhi=llo+1
        ho=lSet%l(lhi)-lSet%l(llo)
        a0=(lSet%l(lhi)-xi)/ho
        b0=(xi-lSet%l(llo))/ho

        all_Cl(il) = a0*iCl(llo)+ b0*iCl(lhi)+((a0**3-a0)* ddCl(llo) &
            +(b0**3-b0)*ddCl(lhi))*ho**2/6
    end do

    end subroutine InterpolateClArr

    subroutine InterpolateClArrTemplated(lSet,iCl, all_Cl, max_ind, template_index)
    type (lSamples), intent(in) :: lSet
    real(dl), intent(in) :: iCl(*)
    real(dl), intent(out):: all_Cl(lmin:*)
    integer, intent(in) :: max_ind
    integer, intent(in), optional :: template_index
    integer maxdelta, il
    real(dl) DeltaCL(lSet%l0)
    real(dl), allocatable :: tmpall(:)

    if (max_ind > lSet%l0) call MpiStop('Wrong max_ind in InterpolateClArrTemplated')

    if (use_spline_template .and. present(template_index)) then
        if (template_index<=3) then
            !interpolate only the difference between the C_l and an accurately interpolated template. Temp only for the mo.
            !Using unlensed for template, seems to be good enough
            maxdelta=max_ind
            do while (lSet%l(maxdelta) > lmax_extrap_highl)
                maxdelta=maxdelta-1
            end do
            DeltaCL(1:maxdelta)=iCL(1:maxdelta)- highL_CL_template(lSet%l(1:maxdelta), template_index)

            call InterpolateClArr(lSet,DeltaCl, all_Cl, maxdelta)

            do il=lmin,lSet%l(maxdelta)
                all_Cl(il) = all_Cl(il) +  highL_CL_template(il,template_index)
            end do

            if (maxdelta < max_ind) then
                !directly interpolate high L where no t  emplate (doesn't effect lensing spectrum much anyway)
                allocate(tmpall(lmin:lSet%l(max_ind)))
                call InterpolateClArr(lSet,iCl, tmpall, max_ind)
                !overlap to reduce interpolation artefacts
                all_cl(lSet%l(maxdelta-2):lSet%l(max_ind) ) = tmpall(lSet%l(maxdelta-2):lSet%l(max_ind))
                deallocate(tmpall)
            end if
            return
        end if
    end if

    call InterpolateClArr(lSet,iCl, all_Cl, max_ind)


    end subroutine InterpolateClArrTemplated

    end module lvalues

    !ccccccccccccccccccccccccccccccccccccccccccccccccccc

    module ModelData
    use precision
    use ModelParams
    use InitialPower
    use lValues
    use RangeUtils
    use StringUtils
    use MiscUtils
    implicit none
    public

    !Sources
    integer num_k

    Type LimberRec
        integer n1,n2 !corresponding time step array indices
        real(dl), dimension(:), pointer :: k  => NULL()
        real(dl), dimension(:), pointer :: Source  => NULL()
    end Type LimberRec

    Type ClTransferData
        !Cl transfer function variables
        !values of q for integration over q to get C_ls
        Type (lSamples) :: ls ! scalar and tensor l that are computed
        integer :: NumSources
        !Changes -scalars:  2 for just CMB, 3 for lensing
        !- tensors: T and E and phi (for lensing), and T, E, B respectively

        type (TRanges) :: q
        real(dl), dimension(:,:,:), pointer :: Delta_p_l_k => NULL()

        !The L index of the lowest L to use for Limber
        integer, dimension(:), pointer :: Limber_l_min => NULL()
        !For each l, the set of k in each limber window
        !indices LimberWindow(SourceNum,l)
        Type(LimberRec), dimension(:,:), pointer :: Limber_windows => NULL()

        !The maximum L needed for non-Limber
        integer max_index_nonlimber

    end Type ClTransferData

    Type(ClTransferData), save, target :: CTransScal, CTransTens, CTransVec

    !Computed output power spectra data

    integer, parameter :: C_Temp = 1, C_E = 2, C_Cross =3, C_Phi = 4, C_PhiTemp = 5, C_PhiE=6
    integer :: C_last = C_PhiE
    integer, parameter :: CT_Temp =1, CT_E = 2, CT_B = 3, CT_Cross=  4
    integer, parameter :: name_tag_len = 12
    character(LEN=name_tag_len), dimension(C_PhiE), parameter :: C_name_tags = ['TT','EE','TE','PP','TP','EP']
    character(LEN=name_tag_len), dimension(CT_Cross), parameter :: CT_name_tags = ['TT','EE','BB','TE']
    character(LEN=name_tag_len), dimension(7), parameter :: lens_pot_name_tags = ['TT','EE','BB','TE','PP','TP','EP']


    logical :: has_cl_2D_array = .false.

    real(dl), dimension (:,:,:), allocatable :: Cl_scalar, Cl_tensor, Cl_vector
    !Indices are Cl_xxx( l , intial_power_index, Cl_type)
    !where Cl_type is one of the above constants

    real(dl), dimension (:,:,:,:), allocatable :: Cl_Scalar_Array
    !Indices are Cl_xxx( l , intial_power_index, field1,field2)
    !where ordering of fields is T, E, \psi (CMB lensing potential), window_1, window_2...

    !The following are set only if doing lensing
    integer lmax_lensed !Only accurate to rather less than this
    real(dl) , dimension (:,:,:), allocatable :: Cl_lensed
    !Cl_lensed(l, power_index, Cl_type) are the interpolated Cls

    contains

    subroutine Init_ClTransfer(CTrans)
    !Need to set the Ranges array q before calling this
    Type(ClTransferData) :: CTrans
    integer st

    deallocate(CTrans%Delta_p_l_k, STAT = st)
    call CTrans%q%getArray(.true.)

    allocate(CTrans%Delta_p_l_k(CTrans%NumSources,&
        min(CTrans%max_index_nonlimber,CTrans%ls%l0), CTrans%q%npoints),  STAT = st)
    if (st /= 0) call MpiStop('Init_ClTransfer: Error allocating memory for transfer functions')
    CTrans%Delta_p_l_k = 0

    end subroutine Init_ClTransfer

    subroutine Init_Limber(CTrans)
    Type(ClTransferData) :: CTrans

    allocate(CTrans%Limber_l_min(CTrans%NumSources))
    CTrans%Limber_l_min = 0
    if (num_redshiftwindows>0 .or. limber_phiphi>0) then
        allocate(CTrans%Limber_windows(CTrans%NumSources,CTrans%ls%l0))
    end if

    end subroutine Init_Limber

    subroutine Free_ClTransfer(CTrans)
    Type(ClTransferData) :: CTrans
    integer st

    deallocate(CTrans%Delta_p_l_k, STAT = st)
    nullify(CTrans%Delta_p_l_k)
    call CTrans%q%Free()
    call Free_Limber(CTrans)

    end subroutine Free_ClTransfer

    subroutine Free_Limber(CTrans)
    Type(ClTransferData) :: CTrans
    integer st,i,j

    if (associated(CTrans%Limber_l_min)) then
        do i=1, CTrans%NumSources
            if (CTrans%Limber_l_min(i)/=0) then
                do j=CTrans%Limber_l_min(i), CTrans%ls%l0
                    deallocate(CTrans%Limber_windows(i, j)%k, STAT = st)
                    deallocate(CTrans%Limber_windows(i, j)%Source, STAT = st)
                end do
            end if
        end do
        deallocate(CTrans%Limber_l_min, STAT = st)
    end if
    deallocate(CTrans%Limber_windows, STAT = st)
    nullify(CTrans%Limber_l_min)
    nullify(CTrans%Limber_windows)

    end subroutine Free_Limber


    function Win_Limber_ell(W,lmax) result(ell_limb)
    Type(TRedWin) :: W
    integer, intent(in) :: lmax
    integer ell_limb

    if (limber_windows) then
        !Turn on limber when k is a scale smaller than window width
        if (W%kind==window_lensing) then
            ell_limb = max(limber_phiphi,nint(50*AccuracyBoost))
        else
            ell_limb = max(limber_phiphi, nint(AccuracyBoost *6* W%chi0/W%sigma_tau))
        end if
    else
        ell_limb = lmax
    end if
    end function Win_Limber_ell


    subroutine CheckLoadedHighLTemplate
    use FileUtils
    integer :: L
    real(dl) :: array(7)
    type(TTextFile) :: infile

    if (.not. allocated(highL_CL_template)) then
        allocate(highL_CL_template(lmin:lmax_extrap_highl, C_Temp:C_Phi))
        call infile%Open(highL_unlensed_cl_template)
        if (lmin==1) highL_CL_template(lmin,:)=0
        do
            read(infile%unit, *, end=500) L, array
            if (L>lmax_extrap_highl) exit
            !  array = array * (2*l+1)/(4*pi) * 2*pi/(l*(l+1))
            highL_CL_template(L, C_Temp:C_E) =array(1:2)
            highL_CL_template(L, C_Cross) =array(4)
            highL_CL_template(L, C_Phi) =array(5)
        end do
500     if (L< lmax_extrap_highl) &
            call MpiStop('CheckLoadedHighLTemplate: template file does not go up to lmax_extrap_highl')
        call infile%Close()
    end if

    end subroutine CheckLoadedHighLTemplate


    subroutine Init_Cls

    call CheckLoadedHighLTemplate
    if (CP%WantScalars) then
        if (allocated(Cl_scalar)) deallocate(Cl_scalar)
        allocate(Cl_scalar(lmin:CP%Max_l, CP%InitPower%nn, C_Temp:C_last))
        Cl_scalar = 0
        if (has_cl_2D_array) then
            if (allocated(Cl_scalar_array)) deallocate(Cl_scalar_array)
            allocate(Cl_scalar_Array(lmin:CP%Max_l, CP%InitPower%nn, &
                3+num_redshiftwindows+num_custom_sources,3+num_redshiftwindows+num_custom_sources))
            Cl_scalar_array = 0
        end if
    end if

    if (CP%WantVectors) then
        if (allocated(Cl_vector)) deallocate(Cl_vector)
        allocate(Cl_vector(lmin:CP%Max_l, CP%InitPower%nn, CT_Temp:CT_Cross))
        Cl_vector = 0
    end if


    if (CP%WantTensors) then
        if (allocated(Cl_tensor)) deallocate(Cl_tensor)
        allocate(Cl_tensor(lmin:CP%Max_l_tensor, CP%InitPower%nn, CT_Temp:CT_Cross))
        Cl_tensor = 0
    end if

    end subroutine Init_Cls

    function open_file_header(filename, Col1, Columns, n) result(unit)
    character(LEN=*), intent(in) :: filename
    character(LEN=*), intent(in) :: col1
    character(LEN=name_tag_len), intent(in) :: Columns(:)
    integer, intent(in), optional :: n
    integer :: unit, nn

    nn = PresentDefault(6, n)

    open(newunit=unit,file=filename,form='formatted',status='replace')
    if (output_file_headers) then
        write(unit,'("#",1A'//Trim(IntToStr(nn-1))//'," ",*(A15))') Col1, Columns
    end if

    end function open_file_header


    function scalar_fieldname(i)
    integer, intent(in) :: i
    character(LEN=5) :: scalar_fieldname
    character(LEN=3), parameter :: scalar_fieldnames = 'TEP'

    if (i<=3) then
        scalar_fieldname = scalar_fieldnames(i:i)
    else
        scalar_fieldname = 'W'//trim(IntToStr(i-3))
    end if

    end function scalar_fieldname


    subroutine output_cl_files(ScalFile,ScalCovFile,TensFile, TotFile, LensFile, LensTotFile, factor)
    implicit none
    character(LEN=*) ScalFile, TensFile, TotFile, LensFile, LensTotFile,ScalCovfile
    real(dl), intent(in), optional :: factor
    real(dl) :: fact
    integer :: last_C, in, il, i, j, unit
    real(dl), allocatable :: outarr(:,:)
    character(LEN=name_tag_len) :: cov_names((3+num_redshiftwindows)**2)

    fact = PresentDefault(1._dl, factor)

    if (CP%WantScalars .and. ScalFile /= '') then
        last_C=min(C_PhiTemp,C_last)
        unit = open_file_header(ScalFile, 'L', C_name_tags(:last_C))
        do in=1,CP%InitPower%nn
            do il=lmin,min(10000,CP%Max_l)
                write(unit,trim(numcat('(1I6,',last_C))//'E15.6)')il ,fact*Cl_scalar(il,in,C_Temp:last_C)
            end do
            do il=10100,CP%Max_l, 100
                write(unit,trim(numcat('(1E15.6,',last_C))//'E15.6)') real(il),&
                    fact*Cl_scalar(il,in,C_Temp:last_C)
            end do
        end do
        close(unit)
    end if

    if (CP%WantScalars .and. has_cl_2D_array .and. ScalCovFile /= '' .and. CTransScal%NumSources>2) then
        allocate(outarr(1:3+num_redshiftwindows,1:3+num_redshiftwindows))

        do i=1, 3+num_redshiftwindows
            do j=1, 3+num_redshiftwindows
                cov_names(j + (i-1)*(3+num_redshiftwindows)) = trim(scalar_fieldname(i))//'x'//trim(scalar_fieldname(j))
            end do
        end do
        unit = open_file_header(ScalCovFile, 'L', cov_names)

        do in=1,CP%InitPower%nn
            do il=lmin,min(10000,CP%Max_l)
                outarr=Cl_scalar_array(il,in,1:3+num_redshiftwindows,1:3+num_redshiftwindows)
                outarr(1:2,:)=sqrt(fact)*outarr(1:2,:)
                outarr(:,1:2)=sqrt(fact)*outarr(:,1:2)
<<<<<<< HEAD

                write(unit,trim(numcat('(1I6,',(3+num_redshiftwindows)**2))//'E15.5)') il, real(outarr)
=======
                write(unit,trim(numcat('(1I6,',(3+num_redshiftwindows)**2))//'E15.6)') il, outarr
>>>>>>> 3ed6d5a0
            end do
            do il=10100,CP%Max_l, 100
                outarr=Cl_scalar_array(il,in,1:3+num_redshiftwindows,1:3+num_redshiftwindows)
                outarr(1:2,:)=sqrt(fact)*outarr(1:2,:)
                outarr(:,1:2)=sqrt(fact)*outarr(:,1:2)
<<<<<<< HEAD
                write(unit,trim(numcat('(1E15.5,',(3+num_redshiftwindows)**2))//'E15.5)') real(il), real(outarr)
=======
                write(unit,trim(numcat('(1E15.6,',(3+num_redshiftwindows)**2))//'E15.6)') real(il), outarr
>>>>>>> 3ed6d5a0
            end do
        end do
        close(unit)
        deallocate(outarr)
    end if

    if (CP%WantTensors .and. TensFile /= '') then
        unit = open_file_header(TensFile, 'L', CT_name_tags)
        do in=1,CP%InitPower%nn
            do il=lmin,CP%Max_l_tensor
                write(unit,'(1I6,4E15.6)')il, fact*Cl_tensor(il, in, CT_Temp:CT_Cross)
            end do
        end do
        close(unit)
    end if

    if (CP%WantTensors .and. CP%WantScalars .and. TotFile /= '') then
        unit = open_file_header(TotFile, 'L', CT_name_tags)
        do in=1,CP%InitPower%nn
            do il=lmin,CP%Max_l_tensor
                write(unit,'(1I6,4E15.6)')il, fact*(Cl_scalar(il, in, C_Temp:C_E)+ Cl_tensor(il,in, C_Temp:C_E)), &
                    fact*Cl_tensor(il,in, CT_B), fact*(Cl_scalar(il, in, C_Cross) + Cl_tensor(il, in, CT_Cross))
            end do
            do il=CP%Max_l_tensor+1,CP%Max_l
                write(unit,'(1I6,4E15.6)')il ,fact*Cl_scalar(il,in,C_Temp:C_E), 0._dl, fact*Cl_scalar(il,in,C_Cross)
            end do
        end do
        close(unit)
    end if

    if (CP%WantScalars .and. CP%DoLensing .and. LensFile /= '') then
        unit = open_file_header(LensFile, 'L', CT_name_tags)
        do in=1,CP%InitPower%nn
            do il=lmin, lmax_lensed
                write(unit,'(1I6,4E15.6)')il, fact*Cl_lensed(il, in, CT_Temp:CT_Cross)
            end do
        end do
        close(unit)
    end if


    if (CP%WantScalars .and. CP%WantTensors .and. CP%DoLensing .and. LensTotFile /= '') then
        unit = open_file_header(LensTotFile, 'L', CT_name_tags)
        do in=1,CP%InitPower%nn
            do il=lmin,min(CP%Max_l_tensor,lmax_lensed)
<<<<<<< HEAD
                write(unit,'(1I6,4E15.5)')il, fact*(Cl_lensed(il, in, &
                    CT_Temp:CT_Cross)+ Cl_tensor(il,in, CT_Temp:CT_Cross))
=======
                write(unit,'(1I6,4E15.6)')il, fact*(Cl_lensed(il, in, CT_Temp:CT_Cross)+ Cl_tensor(il,in, CT_Temp:CT_Cross))
>>>>>>> 3ed6d5a0
            end do
            do il=min(CP%Max_l_tensor,lmax_lensed)+1,lmax_lensed
                write(unit,'(1I6,4E15.6)')il, fact*Cl_lensed(il, in, CT_Temp:CT_Cross)
            end do
        end do
        close(unit)
    end if
    end subroutine output_cl_files

    subroutine output_lens_pot_files(LensPotFile, factor)
    !Write out L TT EE BB TE PP PT PE where P is the lensing potential, all unlensed
    !This input supported by LensPix from 2010
    implicit none
    integer :: in, il, unit
    real(dl), intent(in), optional :: factor
    real(dl) fact, scale, BB, TT, TE, EE
    character(LEN=*), intent(in) :: LensPotFile
    !output file of dimensionless [l(l+1)]^2 C_phi_phi/2pi and [l(l+1)]^(3/2) C_phi_T/2pi
    !This is the format used by Planck_like but original LensPix uses scalar_output_file.

    !(Cl_scalar and scalar_output_file numbers are instead l^4 C_phi and l^3 C_phi
    ! - for historical reasons)

    fact = PresentDefault(1._dl, factor)

    if (CP%WantScalars .and. CP%DoLensing .and. LensPotFile/='') then
        unit = open_file_header(LensPotFile, 'L', lens_pot_name_tags)
        do in=1,CP%InitPower%nn
            do il=lmin,min(10000,CP%Max_l)
                TT = Cl_scalar(il, in, C_Temp)
                EE = Cl_scalar(il, in, C_E)
                TE = Cl_scalar(il, in, C_Cross)
                if (CP%WantTensors .and. il <= CP%Max_l_tensor) then
                    TT= TT+Cl_tensor(il,in, CT_Temp)
                    EE= EE+Cl_tensor(il,in, CT_E)
                    TE= TE+Cl_tensor(il,in, CT_Cross)
                    BB= Cl_tensor(il,in, CT_B)
                else
                    BB=0
                end if
                scale = (real(il+1)/il)**2/OutputDenominator !Factor to go from old l^4 factor to new

                write(unit,'(1I6,7E15.6)') il , fact*TT, fact*EE, fact*BB, fact*TE, scale*Cl_scalar(il,in,C_Phi),&
                    (real(il+1)/il)**1.5/OutputDenominator*sqrt(fact)*Cl_scalar(il,in,C_PhiTemp:C_PhiE)
            end do
            do il=10100,CP%Max_l, 100
                scale = (real(il+1)/il)**2/OutputDenominator
<<<<<<< HEAD
                write(unit,'(1E15.5,7E15.5)') real(il), fact*Cl_scalar(il,in,C_Temp:C_E),0.,&
                    fact*Cl_scalar(il,in,C_Cross), scale*Cl_scalar(il,in,C_Phi),&
=======
                write(unit,'(1E15.6,7E15.6)') real(il), fact*Cl_scalar(il,in,C_Temp:C_E),0.,fact*Cl_scalar(il,in,C_Cross), &
                    scale*Cl_scalar(il,in,C_Phi),&
>>>>>>> 3ed6d5a0
                    (real(il+1)/il)**1.5/OutputDenominator*sqrt(fact)*Cl_scalar(il,in,C_PhiTemp:C_PhiE)
            end do
        end do
        close(unit)
    end if
    end subroutine output_lens_pot_files


    subroutine output_veccl_files(VecFile, factor)
    implicit none
    integer :: in, il, unit
    character(LEN=*), intent(in) :: VecFile
    real(dl), intent(in), optional :: factor
    real(dl) :: fact

    fact = PresentDefault(1._dl, factor)

    if (CP%WantVectors .and. VecFile /= '') then
        unit = open_file_header(VecFile, 'L', CT_name_tags)
        do in=1,CP%InitPower%nn
            do il=lmin,CP%Max_l
                write(unit,'(1I6,4E15.6)')il, fact*Cl_vector(il, in, CT_Temp:CT_Cross)
            end do
        end do
        close(unit)
    end if

    end subroutine output_veccl_files

    subroutine NormalizeClsAtL(lnorm)
    implicit none
    integer, intent(IN) :: lnorm
    integer in
    real(dl) Norm

    do in=1,CP%InitPower%nn
        if (CP%WantScalars) then
            Norm=1/Cl_scalar(lnorm,in, C_Temp)
            Cl_scalar(lmin:CP%Max_l, in, C_Temp:C_Cross) = Cl_scalar(lmin:CP%Max_l, in, C_Temp:C_Cross) * Norm
        end if

        if (CP%WantTensors) then
            if (.not.CP%WantScalars) Norm = 1/Cl_tensor(lnorm,in, C_Temp)
            !Otherwise Norm already set correctly
            Cl_tensor(lmin:CP%Max_l_tensor, in, CT_Temp:CT_Cross) =  &
                Cl_tensor(lmin:CP%Max_l_tensor, in, CT_Temp:CT_Cross) * Norm
        end if
    end do

    end  subroutine NormalizeClsAtL

    subroutine ModelData_Free

    call Free_ClTransfer(CTransScal)
    call Free_ClTransfer(CTransVec)
    call Free_ClTransfer(CTransTens)
    if (allocated(Cl_vector)) deallocate(Cl_vector)
    if (allocated(Cl_tensor)) deallocate(Cl_tensor)
    if (allocated(Cl_scalar)) deallocate(Cl_scalar)
    if (allocated(Cl_lensed)) deallocate(Cl_lensed)
    if (allocated(Cl_scalar_array)) deallocate(Cl_scalar_array)

    end subroutine ModelData_Free

    end module ModelData

    !ccccccccccccccccccccccccccccccccccccccccccccccccccccccccccccccccccccc
    module MassiveNu
    use precision
    use ModelParams
    use MpiUtils
    implicit none
    private

    real(dl), parameter  :: const  = 7._dl/120*const_pi**4 ! 5.68219698_dl
    !const = int q^3 F(q) dq = 7/120*pi^4
    real(dl), parameter  :: const2 = 5._dl/7._dl/const_pi**2   !0.072372274_dl
    real(dl), parameter  :: zeta3  = 1.2020569031595942853997_dl
    real(dl), parameter  :: zeta5  = 1.0369277551433699263313_dl
    real(dl), parameter  :: zeta7  = 1.0083492773819228268397_dl

    ! zeta3*3/2/pi^2*4/11*((k_B*COBE_CMBTemp/hbar/c)^3* 8*pi*G/3/(100*km/s/megaparsec)^2/(c^2/eV)
    real(dl), parameter :: neutrino_mass_fac= 94.07_dl !converts omnuh2 into sum m_nu in eV

    integer, parameter  :: nrhopn=2000
    real(dl), parameter :: am_min = 0.01_dl  !0.02_dl
    !smallest a*m_nu to integrate distribution function rather than using series
    real(dl), parameter :: am_max = 600._dl
    !max a*m_nu to integrate

    real(dl),parameter  :: am_minp=am_min*1.1
    real(dl), parameter :: am_maxp=am_max*0.9

    real(dl) dlnam

    real(dl), dimension(:), allocatable ::  r1,p1,dr1,dp1,ddr1

    !Sample for massive neutrino momentum
    !These settings appear to be OK for P_k accuate at 1e-3 level
    integer, parameter :: nqmax0=80 !maximum array size of q momentum samples
    real(dl) :: nu_q(nqmax0), nu_int_kernel(nqmax0)

    integer nqmax !actual number of q modes evolves

    public const,Nu_Init,Nu_background, Nu_rho, Nu_drho,  nqmax0, nqmax, &
        nu_int_kernel, nu_q, sum_mnu_for_m1, neutrino_mass_fac
    contains
    !cccccccccccccccccccccccccccccccccccccccccccccccccccccccccccccccccccccc

    subroutine sum_mnu_for_m1(summnu,dsummnu, m1, targ, sgn)
    use constants
    real(dl), intent(in) :: m1, targ, sgn
    real(dl), intent(out) :: summnu, dsummnu
    real(dl) :: m2,m3

    m2 = sqrt(m1**2 + delta_mnu21)
    m3 = sqrt(m1**2 + sgn*delta_mnu31)
    summnu = m1 + m2 + m3 - targ
    dsummnu = m1/m2+m1/m3 + 1

    end subroutine sum_mnu_for_m1

    subroutine Nu_init
    !  Initialize interpolation tables for massive neutrinos.
    !  Use cubic splines interpolation of log rhonu and pnu vs. log a*m.
    integer i
    real(dl) dq,dlfdlq, q, am, rhonu,pnu
    real(dl) spline_data(nrhopn)

    !  nu_masses=m_nu(i)*c**2/(k_B*T_nu0).
    !  Get number density n of neutrinos from
    !  rho_massless/n = int q^3/(1+e^q) / int q^2/(1+e^q)=7/180 pi^4/Zeta(3)
    !  then m = Omega_nu/N_nu rho_crit /n
    !  Error due to velocity < 1e-5

    do i=1, CP%Nu_mass_eigenstates
        nu_masses(i)=const/(1.5d0*zeta3)*grhom/grhor*CP%omegan*CP%Nu_mass_fractions(i) &
            /CP%Nu_mass_degeneracies(i)
    end do

    if (allocated(r1)) return
    allocate(r1(nrhopn),p1(nrhopn),dr1(nrhopn),dp1(nrhopn),ddr1(nrhopn))


    nqmax=3
    if (AccuracyBoost >1) nqmax=4
    if (AccuracyBoost >2) nqmax=5
    if (AccuracyBoost >3) nqmax=nint(AccuracyBoost*10)
    !note this may well be worse than the 5 optimized points

    if (nqmax > nqmax0) call MpiStop('Nu_Init: qmax > nqmax0')

    !We evolve evolve 4F_l/dlfdlq(i), so kernel includes dlfdlnq factor
    !Integration scheme gets (Fermi-Dirac thing)*q^n exact,for n=-4, -2..2
    !see CAMB notes
    if (nqmax==3) then
        !Accurate at 2e-4 level
        nu_q(1:3) = (/0.913201, 3.37517, 7.79184/)
        nu_int_kernel(1:3) = (/0.0687359, 3.31435, 2.29911/)
    else if (nqmax==4) then
        !This seems to be very accurate (limited by other numerics)
        nu_q(1:4) = (/0.7, 2.62814, 5.90428, 12.0/)
        nu_int_kernel(1:4) = (/0.0200251, 1.84539, 3.52736, 0.289427/)
    else if (nqmax==5) then
        !exact for n=-4,-2..3
        !This seems to be very accurate (limited by other numerics)
        nu_q(1:5) = (/0.583165, 2.0, 4.0, 7.26582, 13.0/)
        nu_int_kernel(1:5) = (/0.0081201, 0.689407, 2.8063, 2.05156, 0.126817/)
    else
        dq = (12 + nqmax/5)/real(nqmax)
        do i=1,nqmax
            q=(i-0.5d0)*dq
            nu_q(i) = q
            dlfdlq=-q/(1._dl+exp(-q))
            nu_int_kernel(i)=dq*q**3/(exp(q)+1._dl) * (-0.25_dl*dlfdlq) !now evolve 4F_l/dlfdlq(i)
        end do
    end if
    nu_int_kernel=nu_int_kernel/const

    dlnam=-(log(am_min/am_max))/(nrhopn-1)

    !$OMP PARALLEL DO DEFAULT(SHARED), SCHEDULE(STATIC), &
    !$OMP& PRIVATE(am,rhonu,pnu), SHARED(r1, p1)
    do i=1,nrhopn
    am=am_min*exp((i-1)*dlnam)
    call nuRhoPres(am,rhonu,pnu)
    r1(i)=log(rhonu)
    p1(i)=log(pnu)
    end do
    !$OMP END PARALLEL DO


    call splini(spline_data,nrhopn)
    call splder(r1,dr1,nrhopn,spline_data)
    call splder(p1,dp1,nrhopn,spline_data)
    call splder(dr1,ddr1,nrhopn,spline_data)


    end subroutine Nu_init

    !cccccccccccccccccccccccccccccccccccccccccccccccccccccccccccccccccccccc
    subroutine nuRhoPres(am,rhonu,pnu)
    !  Compute the density and pressure of one eigenstate of massive neutrinos,
    !  in units of the mean density of one flavor of massless neutrinos.

    real(dl),  parameter :: qmax=30._dl
    integer, parameter :: nq=100
    real(dl) dum1(nq+1),dum2(nq+1)
    real(dl), intent(in) :: am
    real(dl), intent(out) ::  rhonu,pnu
    integer i
    real(dl) q,aq,v,aqdn,adq


    !  q is the comoving momentum in units of k_B*T_nu0/c.
    !  Integrate up to qmax and then use asymptotic expansion for remainder.
    adq=qmax/nq
    dum1(1)=0._dl
    dum2(1)=0._dl
    do  i=1,nq
        q=i*adq
        aq=am/q
        v=1._dl/sqrt(1._dl+aq*aq)
        aqdn=adq*q*q*q/(exp(q)+1._dl)
        dum1(i+1)=aqdn/v
        dum2(i+1)=aqdn*v
    end do
    call splint(dum1,rhonu,nq+1)
    call splint(dum2,pnu,nq+1)
    !  Apply asymptotic corrrection for q>qmax and normalize by relativistic
    !  energy density.
    rhonu=(rhonu+dum1(nq+1)/adq)/const
    pnu=(pnu+dum2(nq+1)/adq)/const/3._dl

    end subroutine nuRhoPres

    !cccccccccccccccccccccccccccccccccccccccccc
    subroutine Nu_background(am,rhonu,pnu)
    use precision
    use ModelParams
    real(dl), intent(in) :: am
    real(dl), intent(out) :: rhonu, pnu

    !  Compute massive neutrino density and pressure in units of the mean
    !  density of one eigenstate of massless neutrinos.  Use cubic splines to
    !  interpolate from a table.

    real(dl) d
    integer i

    if (am <= am_minp) then
        rhonu=1._dl + const2*am**2
        pnu=(2-rhonu)/3._dl
        return
    else if (am >= am_maxp) then
        rhonu = 3/(2*const)*(zeta3*am + (15*zeta5)/2/am)
        pnu = 900._dl/120._dl/const*(zeta5-63._dl/4*Zeta7/am**2)/am
        return
    end if


    d=log(am/am_min)/dlnam+1._dl
    i=int(d)
    d=d-i

    !  Cubic spline interpolation.
    rhonu=r1(i)+d*(dr1(i)+d*(3._dl*(r1(i+1)-r1(i))-2._dl*dr1(i) &
        -dr1(i+1)+d*(dr1(i)+dr1(i+1)+2._dl*(r1(i)-r1(i+1)))))
    pnu=p1(i)+d*(dp1(i)+d*(3._dl*(p1(i+1)-p1(i))-2._dl*dp1(i) &
        -dp1(i+1)+d*(dp1(i)+dp1(i+1)+2._dl*(p1(i)-p1(i+1)))))
    rhonu=exp(rhonu)
    pnu=exp(pnu)

    end subroutine Nu_background

    !cccccccccccccccccccccccccccccccccccccccccc
    subroutine Nu_rho(am,rhonu)
    use precision
    use ModelParams
    real(dl), intent(in) :: am
    real(dl), intent(out) :: rhonu

    !  Compute massive neutrino density in units of the mean
    !  density of one eigenstate of massless neutrinos.  Use cubic splines to
    !  interpolate from a table.

    real(dl) d
    integer i

    if (am <= am_minp) then
        rhonu=1._dl + const2*am**2
        return
    else if (am >= am_maxp) then
        rhonu = 3/(2*const)*(zeta3*am + (15*zeta5)/2/am)
        return
    end if

    d=log(am/am_min)/dlnam+1._dl
    i=int(d)
    d=d-i

    !  Cubic spline interpolation.
    rhonu=r1(i)+d*(dr1(i)+d*(3._dl*(r1(i+1)-r1(i))-2._dl*dr1(i) &
        -dr1(i+1)+d*(dr1(i)+dr1(i+1)+2._dl*(r1(i)-r1(i+1)))))
    rhonu=exp(rhonu)
    end subroutine Nu_rho

    !ccccccccccccccccccccccccccccccccccccccccccccccccccccccccccccccccccccc

    function Nu_drho(am,adotoa,rhonu) result (rhonudot)
    use precision
    use ModelParams

    !  Compute the time derivative of the mean density in massive neutrinos
    !  and the shear perturbation.
    real(dl) adotoa,rhonu,rhonudot
    real(dl) d
    real(dl), intent(IN) :: am
    integer i

    if (am< am_minp) then
        rhonudot = 2*const2*am**2*adotoa
    else if (am>am_maxp) then
        rhonudot = 3/(2*const)*(zeta3*am - (15*zeta5)/2/am)*adotoa
    else
        d=log(am/am_min)/dlnam+1._dl
        i=int(d)
        d=d-i
        !  Cubic spline interpolation for rhonudot.
        rhonudot=dr1(i)+d*(ddr1(i)+d*(3._dl*(dr1(i+1)-dr1(i)) &
            -2._dl*ddr1(i)-ddr1(i+1)+d*(ddr1(i)+ddr1(i+1) &
            +2._dl*(dr1(i)-dr1(i+1)))))

        rhonudot=rhonu*adotoa*rhonudot/dlnam
    end if

    end function Nu_drho

    end module MassiveNu

    ! wrapper function to avoid cirular module references
    subroutine init_massive_nu(has_massive_nu)
    use MassiveNu
    use ModelParams
    implicit none
    logical, intent(IN) :: has_massive_nu

    if (has_massive_nu) then
        call Nu_Init
    else
        nu_masses = 0
    end if
    end subroutine init_massive_nu

    !ccccccccccccccccccccccccccccccccccccccccccccccccccc

    module Transfer
    use ModelData
    use Errors
    implicit none
    public
    integer, parameter :: Transfer_kh =1, Transfer_cdm=2,Transfer_b=3,Transfer_g=4, &
        Transfer_r=5, Transfer_nu = 6,  & !massless and massive neutrino
    Transfer_tot=7, Transfer_nonu=8, Transfer_tot_de=9,  &
        ! total perturbations with and without neutrinos, with neutrinos+dark energy in the numerator
        Transfer_Weyl = 10, & ! the Weyl potential, for lensing and ISW
    Transfer_Newt_vel_cdm=11, Transfer_Newt_vel_baryon=12,   & ! -k v_Newtonian/H
    Transfer_vel_baryon_cdm = 13 !relative velocity of baryons and CDM
    !Sources
    !Alternatively for 21cm
    integer, parameter :: Transfer_monopole=4, Transfer_vnewt=5, Transfer_Tmat = 6

    integer, parameter :: Transfer_max = Transfer_vel_baryon_cdm
    character(LEN=name_tag_len) :: Transfer_name_tags(Transfer_max-1) = &
        ['CDM     ', 'baryon  ', 'photon  ', 'nu      ', 'mass_nu ', 'total   ', &
        'no_nu   ', 'total_de', 'Weyl    ', 'v_CDM   ', 'v_b     ', 'v_b-v_c ']
    character(LEN=name_tag_len) :: Transfer21cm_name_tags(Transfer_max-1) = &
        ['CDM      ', 'baryon   ', 'photon   ', 'monopole ', 'v_newt   ', 'delta_T_g', &
        'no_nu    ', 'total_de ', 'Weyl     ', 'v_CDM    ', 'v_b      ', 'v_b-v_c  ']

    logical :: transfer_interp_matterpower  = .true. !output regular grid in log k
    !set to false to output calculated values for later interpolation

    integer :: transfer_power_var = Transfer_tot
    !What to use to calulcate the output matter power spectrum and sigma_8
    !Transfer_tot uses total matter perturbation

    logical :: get_growth_sigma8 = .true.
    !gets sigma_vdelta, like sigma8 but using velocity-density cross power,
    !in late LCDM f*sigma8 = sigma_vdelta^2/sigma8

    Type MatterTransferData
        !Computed data
        integer   ::  num_q_trans   !    number of steps in k for transfer calculation
        real(dl), dimension (:), pointer :: q_trans => NULL()
        real(dl), dimension (:,:), pointer ::  sigma_8 => NULL()
        real(dl), dimension (:,:), pointer ::  sigma2_vdelta_8 => NULL() !growth from sigma_{v delta}
        real, dimension(:,:,:), pointer :: TransferData => NULL()
        !Sources
        real(dl), dimension(:), pointer :: optical_depths => NULL()
        !TransferData(entry,k_index,z_index) for entry=Tranfer_kh.. Transfer_tot
    end Type MatterTransferData

    Type MatterPowerData
        !everything is a function of k/h
        integer   ::  num_k, num_z
        real(dl), dimension(:), pointer :: log_kh => NULL(), redshifts => NULL()
        !matpower is log(P_k)
        real(dl), dimension(:,:), allocatable :: matpower, ddmat
        !if NonLinear, nonlin_ratio =  sqrt(P_nonlinear/P_linear)
        !function of k and redshift NonLinearScaling(k_index,z_index)
        real(dl), dimension(:,:), pointer :: nonlin_ratio => NULL()
        !Sources
        real(dl), dimension(:), pointer :: log_k => NULL()
        real(dl), dimension(:,:), pointer :: vvpower => NULL(), ddvvpower => NULL()
        real(dl), dimension(:,:), pointer :: vdpower => NULL(), ddvdpower => NULL()

        real(dl), dimension(:,:), pointer :: nonlin_ratio_vv => NULL()
        real(dl), dimension(:,:), pointer :: nonlin_ratio_vd => NULL()

    end Type MatterPowerData

    Type (MatterTransferData), save :: MT

    !Sources
    Type Cl21cmVars
        Type(MatterPowerData), pointer :: PK
        integer l, itf
        logical logs
        real(dl) chi
    end Type Cl21cmVars

    interface Transfer_GetMatterPower
    module procedure Transfer_GetMatterPowerD,Transfer_GetMatterPowerS
    end interface


    real(dl), private, external :: rombint_obj

    contains

    subroutine Transfer_GetUnsplinedPower(M,PK,var1,var2, hubble_units)
    !Get 2pi^2/k^3 T_1 T_2 P_R(k)
    Type(MatterTransferData) :: M
    real(dl), intent(inout):: PK(:,:)
    integer, optional, intent(in) :: var1
    integer, optional, intent(in) :: var2
    logical, optional, intent(in) :: hubble_units
    real(dl) :: h, k
    integer :: nz, nk, zix, ik, s1, s2
    logical :: hnorm

    s1 = PresentDefault (transfer_power_var, var1)
    s2 = PresentDefault (transfer_power_var, var2)
    hnorm = DefaultTrue (hubble_units)

    nk=M%num_q_trans
    nz=CP%Transfer%PK_num_redshifts
    if (nk/= size(PK,1) .or. nz/=size(PK,2)) call MpiStop('Trasfer_GetUnsplinedPower wrong size')

    h = CP%H0/100

    do ik=1,nk
        k = M%TransferData(Transfer_kh,ik,1)*h
        do zix=1,nz
            PK(ik,zix) = M%TransferData(s1,ik,CP%Transfer%PK_redshifts_index(nz-zix+1))*&
                M%TransferData(s2,ik,CP%Transfer%PK_redshifts_index(nz-zix+1))*k*&
                const_pi*const_twopi*scalarPower(k,1)
        end do
    end do
    if (hnorm) PK=  PK * h**3

    end subroutine Transfer_GetUnsplinedPower

    subroutine Transfer_GetUnsplinedNonlinearPower(M,PK,var1,var2, hubble_units)
    !Get 2pi^2/k^3 T_1 T_2 P_R(k) after re-scaling for non-linear evolution (if turned on)
    Type(MatterTransferData), intent(in) :: M
    real(dl), intent(inout):: PK(:,:)
    integer, optional, intent(in) :: var1
    integer, optional, intent(in) :: var2
    logical, optional, intent(in) :: hubble_units
    Type(MatterPowerData) :: PKdata
    integer zix

    call Transfer_GetUnsplinedPower(M,PK,var1,var2, hubble_units)
    do zix=1, CP%Transfer%PK_num_redshifts
        call Transfer_GetMatterPowerData(M, PKdata, 1, &
            CP%Transfer%PK_redshifts_index(CP%Transfer%PK_num_redshifts-zix+1))
        call NonLinear_GetRatios(PKdata)
        PK(:,zix) =  PK(:,zix) *PKdata%nonlin_ratio(:,1)**2
        call MatterPowerdata_Free(PKdata)
    end do

    end subroutine Transfer_GetUnsplinedNonlinearPower

    subroutine Transfer_GetMatterPowerData(MTrans, PK_data, power_ix, itf_only, var1, var2)
    !Does *NOT* include non-linear corrections
    !Get total matter power spectrum in units of (h Mpc^{-1})^3 ready for interpolation.
    !Here there definition is < Delta^2(x) > = 1/(2 pi)^3 int d^3k P_k(k)
    !We are assuming that Cls are generated so any baryonic wiggles are well sampled and that matter power
    !spectrum is generated to beyond the CMB k_max
    Type(MatterTransferData), intent(in) :: MTrans
    Type(MatterPowerData) :: PK_data
    integer, intent(in), optional :: power_ix
    integer, intent(in), optional :: itf_only
    integer, intent(in), optional :: var1, var2
    real(dl) :: h, kh, k, power
    integer :: ik, nz, itf, itf_start, itf_end, s1, s2, p_ix

    s1 = PresentDefault (transfer_power_var, var1)
    s2 = PresentDefault (transfer_power_var, var2)
    p_ix = PresentDefault (1, power_ix)

    if (present(itf_only)) then
        itf_start=itf_only
        itf_end = itf_only
        nz = 1
    else
        itf_start=1
        nz= size(MTrans%TransferData,3)
        itf_end = nz
    end if
    PK_data%num_k = MTrans%num_q_trans
    PK_Data%num_z = nz

    allocate(PK_data%matpower(PK_data%num_k,nz))
    allocate(PK_data%ddmat(PK_data%num_k,nz))
    allocate(PK_data%nonlin_ratio(PK_data%num_k,nz))
    allocate(PK_data%log_kh(PK_data%num_k))
    allocate(PK_data%redshifts(nz))
    PK_data%redshifts = CP%Transfer%Redshifts(itf_start:itf_end)

    h = CP%H0/100

    do ik=1,MTrans%num_q_trans
        kh = MTrans%TransferData(Transfer_kh,ik,1)
        k = kh*h
        PK_data%log_kh(ik) = log(kh)
        power = ScalarPower(k,p_ix)
        if (global_error_flag/=0) then
            call MatterPowerdata_Free(PK_data)
            return
        end if
        do itf = 1, nz
            PK_data%matpower(ik,itf) = &
                log(MTrans%TransferData(s1,ik,itf_start+itf-1)*&
                MTrans%TransferData(s2,ik,itf_start+itf-1)*k &
                *const_pi*const_twopi*h**3*power)
        end do
    end do

    call MatterPowerdata_getsplines(PK_data)

    end subroutine Transfer_GetMatterPowerData

    subroutine MatterPowerData_Load(PK_data,fname)
    !Loads in kh, P_k from file for one redshiftr and one initial power spectrum
    !Not redshift is not stored in file, so not set correctly
    !Also note that output _matterpower file is already interpolated, so re-interpolating is probs not a good idea

    !Get total matter power spectrum in units of (h Mpc^{-1})^3 ready for interpolation.
    !Here there definition is < Delta^2(x) > = 1/(2 pi)^3 int d^3k P_k(k)
    use FileUtils
    character(LEN=*) :: fname
    type(MatterPowerData) :: PK_data
    type(TTextFile) :: F
    real(dl)kh, Pk
    integer ik
    integer nz


    nz = 1
    call F%Open(fname)

    PK_data%num_k = F%Lines()
    PK_Data%num_z = 1

    allocate(PK_data%matpower(PK_data%num_k,nz))
    allocate(PK_data%ddmat(PK_data%num_k,nz))
    allocate(PK_data%nonlin_ratio(PK_data%num_k,nz))
    allocate(PK_data%log_kh(PK_data%num_k))

    allocate(PK_data%redshifts(nz))
    PK_data%redshifts = 0

    do ik=1,PK_data%num_k
        read (F%unit, *) kh, Pk
        PK_data%matpower(ik,1) = log(Pk)
        PK_data%log_kh(ik) = log(kh)
    end do

    call MatterPowerdata_getsplines(PK_data)
    call F%Close()

    end subroutine MatterPowerData_Load


    subroutine MatterPowerdata_getsplines(PK_data)
    Type(MatterPowerData) :: PK_data
    integer i
    real(dl), parameter :: cllo=1.e30_dl,clhi=1.e30_dl

    do i = 1,PK_Data%num_z
        call spline(PK_data%log_kh,PK_data%matpower(1,i),PK_data%num_k,&
            cllo,clhi,PK_data%ddmat(1,i))
    end do

    end subroutine MatterPowerdata_getsplines

    !Sources
    subroutine MatterPowerdata_getsplines21cm(PK_data)
    Type(MatterPowerData) :: PK_data
    integer i
    real(dl), parameter :: cllo=1.e30_dl,clhi=1.e30_dl

    do i = 1,PK_Data%num_z
        call spline(PK_data%log_k,PK_data%matpower(1,i),PK_data%num_k,&
            cllo,clhi,PK_data%ddmat(1,i))
        call spline(PK_data%log_k,PK_data%vvpower(1,i),PK_data%num_k,&
            cllo,clhi,PK_data%ddvvpower(1,i))
        call spline(PK_data%log_k,PK_data%vdpower(1,i),PK_data%num_k,&
            cllo,clhi,PK_data%ddvdpower(1,i))
    end do

    end subroutine MatterPowerdata_getsplines21cm


    subroutine MatterPowerdata_MakeNonlinear(PK_data)
    Type(MatterPowerData) :: PK_data

    call NonLinear_GetRatios(PK_data)
    PK_data%matpower = PK_data%matpower +  2*log(PK_data%nonlin_ratio)
    call MatterPowerdata_getsplines(PK_data)

    end subroutine MatterPowerdata_MakeNonlinear

    subroutine MatterPowerdata_Free(PK_data)
    Type(MatterPowerData) :: PK_data
    integer i

    deallocate(PK_data%log_kh,stat=i)
    deallocate(PK_data%matpower,stat=i)
    deallocate(PK_data%ddmat,stat=i)
    deallocate(PK_data%nonlin_ratio,stat=i)
    deallocate(PK_data%redshifts,stat=i)
    !Sources
    deallocate(PK_data%log_k,stat=i)
    deallocate(PK_data%nonlin_ratio_vv,stat=i)
    deallocate(PK_data%nonlin_ratio_vd,stat=i)
    deallocate(PK_data%vvpower,stat=i)
    deallocate(PK_data%ddvvpower,stat=i)
    deallocate(PK_data%vdpower,stat=i)
    deallocate(PK_data%ddvdpower,stat=i)

    call MatterPowerdata_Nullify(PK_data)

    end subroutine MatterPowerdata_Free

    subroutine MatterPowerdata_Nullify(PK_data)
    Type(MatterPowerData) :: PK_data

    nullify(PK_data%log_kh)
    nullify(PK_data%nonlin_ratio)
    nullify(PK_data%redshifts)
    !Sources
    nullify(PK_data%log_k)
    nullify(PK_data%nonlin_ratio_vv)
    nullify(PK_data%nonlin_ratio_vd)
    nullify(PK_data%vvpower)
    nullify(PK_data%ddvvpower)
    nullify(PK_data%vdpower)
    nullify(PK_data%ddvdpower)

    end subroutine MatterPowerdata_Nullify

    function MatterPowerData_k(PK,  kh, itf) result(outpower)
    !Get matter power spectrum at particular k/h by interpolation
    Type(MatterPowerData) :: PK
    integer, intent(in) :: itf
    real (dl), intent(in) :: kh
    real(dl) :: logk
    integer llo,lhi
    real(dl) outpower, dp
    real(dl) ho,a0,b0
    integer, save :: i_last = 1

    logk = log(kh)
    if (logk < PK%log_kh(1)) then
        dp = (PK%matpower(2,itf) -  PK%matpower(1,itf)) / &
            ( PK%log_kh(2)-PK%log_kh(1) )
        outpower = PK%matpower(1,itf) + dp*(logk - PK%log_kh(1))
    else if (logk > PK%log_kh(PK%num_k)) then
        !Do dodgy linear extrapolation on assumption accuracy of result won't matter

        dp = (PK%matpower(PK%num_k,itf) -  PK%matpower(PK%num_k-1,itf)) / &
            ( PK%log_kh(PK%num_k)-PK%log_kh(PK%num_k-1) )
        outpower = PK%matpower(PK%num_k,itf) + dp*(logk - PK%log_kh(PK%num_k))
    else
        llo=min(i_last,PK%num_k)
        do while (PK%log_kh(llo) > logk)
            llo=llo-1
        end do
        do while (PK%log_kh(llo+1)< logk)
            llo=llo+1
        end do
        i_last =llo
        lhi=llo+1
        ho=PK%log_kh(lhi)-PK%log_kh(llo)
        a0=(PK%log_kh(lhi)-logk)/ho
        b0=1-a0

        outpower = a0*PK%matpower(llo,itf)+ b0*PK%matpower(lhi,itf)+&
            ((a0**3-a0)* PK%ddmat(llo,itf) &
            +(b0**3-b0)*PK%ddmat(lhi,itf))*ho**2/6
    end if

    outpower = exp(outpower)

    end function MatterPowerData_k

    !Sources
    subroutine MatterPower21cm_k(PK,  k, itf, monopole, vv, vd)
    !Get monopole and velocity power at particular k by interpolation
    Type(MatterPowerData) :: PK
    integer, intent(in) :: itf
    real (dl), intent(in) :: k
    real(dl), intent(out) :: monopole, vv, vd
    real(dl) :: logk
    integer llo,lhi
    real(dl) ho,a0,b0,f1,f2,f3
    integer, save :: i_last = 1

    logk = log(k)
    if (logk < PK%log_k(1)) then
        monopole = 0
        vv=0
        return
    end if
    if (logk > PK%log_k(PK%num_k)) then
        monopole=0
        vv=0
        return
        !stop 'MatterPower21cm_k: out of bounds'
    else
        llo=min(i_last,PK%num_k)
        do while (PK%log_k(llo) > logk)
            llo=llo-1
        end do
        do while (PK%log_k(llo+1)< logk)
            llo=llo+1
        end do
        i_last =llo
        lhi=llo+1
        ho=PK%log_k(lhi)-PK%log_k(llo)
        a0=(PK%log_k(lhi)-logk)/ho
        b0=1-a0
        f1= (a0**3-a0)
        f2= (b0**3-b0)
        f3= ho**2/6


        monopole = a0*PK%matpower(llo,itf)+ b0*PK%matpower(lhi,itf)+&
            (f1* PK%ddmat(llo,itf) &
            +f2*PK%ddmat(lhi,itf))*f3
        vv = a0*PK%vvpower(llo,itf)+ b0*PK%vvpower(lhi,itf)+&
            (f1* PK%ddvvpower(llo,itf) &
            +f2*PK%ddvvpower(lhi,itf))*f3

        vd = a0*PK%vdpower(llo,itf)+ b0*PK%vdpower(lhi,itf)+&
            (f1* PK%ddvdpower(llo,itf) &
            +f2*PK%ddvdpower(lhi,itf))*f3
    end if

    monopole = exp(max(-30._dl,monopole))
    vv = exp(max(-30._dl,vv))
    vd = exp(max(-30._dl,vd))

    end subroutine MatterPower21cm_k


    subroutine Transfer_GetMatterPowerS(MTrans,outpower, itf, in, minkh, dlnkh, npoints, var1, var2)
    Type(MatterTransferData), intent(in) :: MTrans
    integer, intent(in) :: itf, in, npoints
    integer, intent(in), optional :: var1, var2
    real, intent(out) :: outpower(*)
    real, intent(in) :: minkh, dlnkh
    real(dl) :: outpowerd(npoints)
    real(dl):: minkhd, dlnkhd

    minkhd = minkh; dlnkhd = dlnkh
    call Transfer_GetMatterPowerD(MTrans,outpowerd, itf, in, minkhd, dlnkhd, npoints,var1, var2)
    outpower(1:npoints) = outpowerd(1:npoints)

    end subroutine Transfer_GetMatterPowerS

    !JD 08/13 for nonlinear lensing of CMB + LSS compatibility
    !Changed input variable from itf to itf_PK because we are looking for the itf_PK'th
    !redshift in the PK_redshifts array.  The position of this redshift in the master redshift
    !array, itf, is given by itf = CP%Transfer%Pk_redshifts_index(itf_PK)
    !Also changed (CP%NonLinear/=NonLinear_None) to
    !CP%NonLinear/=NonLinear_none .and. CP%NonLinear/=NonLinear_Lens)
    subroutine Transfer_GetMatterPowerD(MTrans,outpower, itf_PK, in, minkh, dlnkh, npoints, var1, var2)
    !Allows for non-smooth priordial spectra
    !if CP%Nonlinear/ = NonLinear_none includes non-linear evolution
    !Get total matter power spectrum at logarithmically equal intervals dlnkh of k/h starting at minkh
    !in units of (h Mpc^{-1})^3.
    !Here there definition is < Delta^2(x) > = 1/(2 pi)^3 int d^3k P_k(k)
    !We are assuming that Cls are generated so any baryonic wiggles are well sampled and that matter power
    !sepctrum is generated to beyond the CMB k_max
    Type(MatterTransferData), intent(in) :: MTrans
    Type(MatterPowerData) :: PK

    integer, intent(in) :: itf_PK, in, npoints
    real(dl), intent(out) :: outpower(npoints)
    real(dl), intent(in) :: minkh, dlnkh
    integer, intent(in), optional :: var1, var2

    real(dl), parameter :: cllo=1.e30_dl,clhi=1.e30_dl
    integer ik, llo,il,lhi,lastix
    real(dl) matpower(MTrans%num_q_trans), kh, kvals(MTrans%num_q_trans), ddmat(MTrans%num_q_trans)
    real(dl) atransfer,xi, a0, b0, ho, logmink,k, h
    integer itf
    integer :: s1,s2

    s1 = PresentDefault (transfer_power_var, var1)
    s2 = PresentDefault (transfer_power_var, var2)

    itf = CP%Transfer%PK_redshifts_index(itf_PK)

    if (npoints < 2) call MpiStop('Need at least 2 points in Transfer_GetMatterPower')

    !         if (minkh < MTrans%TransferData(Transfer_kh,1,itf)) then
    !            stop 'Transfer_GetMatterPower: kh out of computed region'
    !          end if
    if (minkh*exp((npoints-1)*dlnkh) > MTrans%TransferData(Transfer_kh,MTrans%num_q_trans,itf) &
        .and. FeedbackLevel > 0 ) &
        write(*,*) 'Warning: extrapolating matter power in Transfer_GetMatterPower'


    if (CP%NonLinear/=NonLinear_none .and. CP%NonLinear/=NonLinear_Lens) then
        call Transfer_GetMatterPowerData(MTrans, PK, in, itf) ! Mar 16, changed to use default variable
        call NonLinear_GetRatios(PK)
    end if

    h = CP%H0/100
    logmink = log(minkh)
    do ik=1,MTrans%num_q_trans
        kh = MTrans%TransferData(Transfer_kh,ik,itf)
        k = kh*h
        kvals(ik) = log(kh)
        atransfer=MTrans%TransferData(s1,ik,itf)*MTrans%TransferData(s2,ik,itf)
        if (CP%NonLinear/=NonLinear_none .and. CP%NonLinear/=NonLinear_Lens) &
            atransfer = atransfer* PK%nonlin_ratio(ik,1)**2 !only one element, this itf
        matpower(ik) = log(atransfer*k*const_pi*const_twopi*h**3)
        !Put in power spectrum later: transfer functions should be smooth, initial power may not be
    end do

    call spline(kvals,matpower,MTrans%num_q_trans,cllo,clhi,ddmat)

    llo=1
    lastix = npoints + 1
    do il=1, npoints
        xi=logmink + dlnkh*(il-1)
        if (xi < kvals(1)) then
            outpower(il)=-30.
            cycle
        end if
        do while ((xi > kvals(llo+1)).and.(llo < MTrans%num_q_trans))
            llo=llo+1
            if (llo >= MTrans%num_q_trans) exit
        end do
        if (llo == MTrans%num_q_trans) then
            lastix = il
            exit
        end if
        lhi=llo+1
        ho=kvals(lhi)-kvals(llo)
        a0=(kvals(lhi)-xi)/ho
        b0=(xi-kvals(llo))/ho

        outpower(il) = a0*matpower(llo)+ b0*matpower(lhi)+((a0**3-a0)* ddmat(llo) &
            +(b0**3-b0)*ddmat(lhi))*ho**2/6
    end do

    do while (lastix <= npoints)
        !Do linear extrapolation in the log
        !Obviouly inaccurate, non-linear etc, but OK if only using in tails of window functions
        outpower(lastix) = 2*outpower(lastix-1) - outpower(lastix-2)
        lastix = lastix+1
    end do

    outpower = exp(max(-30.d0,outpower))

    do il = 1, npoints
        k = exp(logmink + dlnkh*(il-1))*h
        outpower(il) = outpower(il) * ScalarPower(k,in)
        if (global_error_flag /= 0) exit
    end do

    if (CP%NonLinear/=NonLinear_none .and. CP%NonLinear/=NonLinear_Lens) call MatterPowerdata_Free(PK)

    end subroutine Transfer_GetMatterPowerD

    subroutine Transfer_Get_SigmaR(MTrans, R, outvals, var1, var2, power_ix, root)
    !Calculate MTrans%sigma_8^2 = int dk/k win**2 T_k**2 P(k), where win is the FT of a spherical top hat
    !of radius R h^{-1} Mpc, for all requested redshifts
    !set va1, var2 e.g. to get the value from some combination of transfer functions rather than total
    Type(MatterTransferData) :: MTrans
    real(dl), intent(in) :: R
    integer, intent(in), optional :: var1, var2
    integer, intent(in), optional :: power_ix
    logical, intent(in), optional :: root !if true, give sigma8, otherwise sigma8^2
    real(dl), intent(out) :: outvals(:)
    real(dl) :: kh, k, h, x, win, lnk, dlnk, lnko, powers
    real(dl), dimension(CP%Transfer%PK_num_redshifts) :: dsig8, dsig8o, sig8, sig8o
    integer :: s1, s2, ix, ik

    s1 = PresentDefault (transfer_power_var, var1)
    s2 = PresentDefault (transfer_power_var, var2)
    ix = PresentDefault (1, power_ix)

    H=CP%h0/100._dl
    lnko=0
    dsig8o=0
    sig8=0
    sig8o=0
    do ik=1, MTrans%num_q_trans
        kh = MTrans%TransferData(Transfer_kh,ik,1)
        if (kh==0) cycle
        k = kh*H

        dsig8 = MTrans%TransferData(s1,ik, &
            CP%Transfer%PK_redshifts_index(1:CP%Transfer%PK_num_redshifts))
        if (s1==s2) then
            dsig8 = dsig8**2
        else
            dsig8 = dsig8*MTrans%TransferData(s2,ik, &
                CP%Transfer%PK_redshifts_index(1:CP%Transfer%PK_num_redshifts))
        end if
        x= kh *R
        win =3*(sin(x)-x*cos(x))/x**3
        lnk=log(k)
        if (ik==1) then
            dlnk=0.5_dl
            !Approx for 2._dl/(CP%InitPower%an(in)+3)  [From int_0^k_1 dk/k k^4 P(k)]
            !Contribution should be very small in any case
        else
            dlnk=lnk-lnko
        end if
        powers = ScalarPower(k,power_ix)
        dsig8=(win*k**2)**2*powers*dsig8
        sig8=sig8+(dsig8+dsig8o)*dlnk/2
        dsig8o=dsig8
        lnko=lnk
    end do

    if (present(root)) then
        if (root) sig8 =sqrt(sig8)
    else
        sig8 =sqrt(sig8)
    end if
    outvals(1:CP%Transfer%PK_num_redshifts) = sig8

    end subroutine Transfer_Get_SigmaR

    subroutine Transfer_GetSigmaRArray(MTrans, R, sigmaR, redshift_ix, var1, var2, power_ix)
    !Get array of SigmaR at (by default) redshift zero, for all values of R
    Type(MatterTransferData) :: MTrans
    real(dl), intent(in) :: R(:)
    real(dl), intent(out) :: SigmaR(:)
    integer, intent(in), optional :: redshift_ix, var1, var2, power_ix
    integer red_ix, ik, subk
    real(dl) kh, k, h, dkh
    real(dl) lnk, dlnk, lnko, minR
    real(dl), dimension(size(R)) ::  x, win, dsig8, dsig8o, sig8, sig8o
    type(MatterPowerData) :: PKspline
    integer, parameter :: nsub = 5

    minR = minval(R)
    red_ix = PresentDefault (CP%Transfer%PK_redshifts_index(&
        CP%Transfer%PK_num_redshifts), redshift_ix)

    call Transfer_GetMatterPowerData(MTrans, PKspline, power_ix, red_ix, var1, var2 )

    H=CP%h0/100._dl
    dkh = 0._dl
    lnko=0
    dsig8o=0
    sig8=0
    sig8o=0
    if (MTrans%TransferData(Transfer_kh,1,1)==0) call MpiStop('Transfer_GetSigmaRArray kh zero')
    do ik=1, MTrans%num_q_trans + 2
        if (ik < MTrans%num_q_trans) then
            dkh = (MTrans%TransferData(Transfer_kh,ik+1,1)- MTrans%TransferData(Transfer_kh,ik,1))/nsub
            !after last step just extrapolate a bit with previous size
        end if
        if (ik <= MTrans%num_q_trans) kh = MTrans%TransferData(Transfer_kh,ik,1)
        do subk = 1, nsub
            k = kh*H
            lnk=log(k)

            x= kh *R
            win =3*(sin(x)-x*cos(x))/x**3
            if (ik==1 .and. subk==1) then
                dlnk=0.5_dl
                !Approx for 2._dl/(CP%InitPower%an(in)+3)  [From int_0^k_1 dk/k k^4 P(k)]
                !Contribution should be very small in any case
            else
                dlnk=lnk-lnko
            end if
            dsig8=win**2*(MatterPowerData_k(PKspline,  kh, 1)*k**3)
            sig8=sig8+(dsig8+dsig8o)*dlnk/2
            dsig8o=dsig8
            lnko=lnk
            kh = kh + dkh
        end do
    end do
    call MatterPowerdata_Free(PKspline)

    SigmaR=sqrt(sig8/(const_pi*const_twopi*h**3 ))

    end subroutine Transfer_GetSigmaRArray

    subroutine Transfer_Get_sigma8(MTrans, R, var1, var2)
    !Calculate MTrans%sigma_8^2 = int dk/k win**2 T_k**2 P(k), where win is the FT of a spherical top hat
    !of radius R h^{-1} Mpc
    ! set va1, var2 e.g. to get the value from some combination of transfer functions rather than total
    Type(MatterTransferData) :: MTrans
    real(dl), intent(in), optional :: R
    integer, intent(in), optional :: var1, var2
    integer :: ix
    real(dl) :: radius

    if (global_error_flag /= 0) return

    radius = PresentDefault (8._dl, R)

    do ix = 1, CP%InitPower%nn
        call Transfer_Get_SigmaR(MTrans, radius, MTrans%sigma_8(:,ix), var1,var2, ix)
    end do

    end subroutine Transfer_Get_sigma8

    subroutine Transfer_Get_sigmas(MTrans, R, var_delta, var_v)
    !Get sigma8 and sigma_{delta v} (for growth, like f sigma8 in LCDM)
    Type(MatterTransferData) :: MTrans
    real(dl), intent(in), optional :: R
    integer, intent(in), optional :: var_delta, var_v
    real(dl) :: radius
    integer :: s1, s2, ix

    if (global_error_flag /= 0) return

    radius = PresentDefault (8._dl, R)
    s1 = PresentDefault (transfer_power_var, var_delta)
    s2 = PresentDefault (Transfer_Newt_vel_cdm, var_v)

    do ix = 1, CP%InitPower%nn
        call Transfer_Get_SigmaR(MTrans, radius, MTrans%sigma_8(:,ix), s1,s1, ix)
        if (get_growth_sigma8) call Transfer_Get_SigmaR(MTrans, radius, &
            MTrans%sigma2_vdelta_8(:,ix), s1, s2, ix, root=.false.)
    end do

    end subroutine Transfer_Get_sigmas

    subroutine Transfer_output_Sig8(MTrans)
    Type(MatterTransferData), intent(in) :: MTrans
    integer in, j
    !JD 08/13 Changes in here to PK arrays and variables
    integer j_PK

    do in=1, CP%InitPower%nn
        if (CP%InitPower%nn>1)  write(*,*) 'Power spectrum : ', in
        do j_PK=1, CP%Transfer%PK_num_redshifts
            j = CP%Transfer%PK_redshifts_index(j_PK)
            write(*,'("at z =",f7.3," sigma8 (all matter) = ",f7.4)') &
                CP%Transfer%redshifts(j), MTrans%sigma_8(j_PK,in)
        end do
        if (get_growth_sigma8) then
            do j_PK=1, CP%Transfer%PK_num_redshifts
                j = CP%Transfer%PK_redshifts_index(j_PK)
                write(*,'("at z =",f7.3," sigma8^2_vd/sigma8  = ",f7.4)') &
                    CP%Transfer%redshifts(j), MTrans%sigma2_vdelta_8(j_PK,in)/MTrans%sigma_8(j_PK,in)
            end do
        end if
    end do

    end subroutine Transfer_output_Sig8

    subroutine Transfer_Allocate(MTrans)
    Type(MatterTransferData) :: MTrans
    integer st

    deallocate(MTrans%q_trans, STAT = st)
    deallocate(MTrans%TransferData, STAT = st)
    deallocate(MTrans%sigma_8, STAT = st)
    if (get_growth_sigma8) deallocate(MTrans%sigma2_vdelta_8, STAT = st)
    allocate(MTrans%q_trans(MTrans%num_q_trans))
    allocate(MTrans%TransferData(Transfer_max,MTrans%num_q_trans,CP%Transfer%num_redshifts))
    !JD 08/13 Changes in here to PK arrays and variables
    allocate(MTrans%sigma_8(CP%Transfer%PK_num_redshifts, CP%InitPower%nn))
    if (get_growth_sigma8) allocate(MTrans%sigma2_vdelta_8(CP%Transfer%PK_num_redshifts, CP%InitPower%nn))

    end  subroutine Transfer_Allocate

    subroutine Transfer_Nullify(Mtrans)
    Type(MatterTransferData):: MTrans

    Mtrans%num_q_trans = 0
    nullify(MTrans%q_trans)
    nullify(MTrans%TransferData)
    nullify(MTrans%sigma_8)
    nullify(MTrans%sigma2_vdelta_8)
    nullify(MTrans%optical_depths)

    end subroutine Transfer_Nullify

    subroutine Transfer_Free(MTrans)
    Type(MatterTransferData):: MTrans
    integer st

    deallocate(MTrans%q_trans, STAT = st)
    deallocate(MTrans%TransferData, STAT = st)
    deallocate(MTrans%sigma_8, STAT = st)
    if (get_growth_sigma8) deallocate(MTrans%sigma2_vdelta_8, STAT = st)
    deallocate(MTrans%optical_depths, STAT = st)

    end subroutine Transfer_Free


    !JD 08/13 Changes for nonlinear lensing of CMB + MPK compatibility
    !Changed function below to write to only P%NLL_*redshifts* variables
    subroutine Transfer_SetForNonlinearLensing(P, eta_k_max)
    Type(TransferParams) :: P
    integer i
    real maxRedshift
    !Sources
    real(dl), intent(in), optional :: eta_k_max

    !Sources
    if (Do21cm) then
        if (maxval(Redshift_w(1:num_redshiftwindows)%Redshift) /= minval(Redshift_w(1:num_redshiftwindows)%Redshift))  &
            stop 'Non-linear 21cm currently only for narrow window at one redshift'
        if (.not. present(eta_k_max)) stop 'bad call to Transfer_SetForNonlinearLensing'
        P%kmax = eta_k_max/10000.
        P%k_per_logint  = 0
        P%NLL_num_redshifts =  1
        P%NLL_redshifts(1) = Redshift_w(1)%Redshift
        return
    end if

    P%kmax = max(P%kmax,5*AccuracyBoost)
    P%k_per_logint  = 0
    maxRedshift = 10
    P%NLL_num_redshifts =  nint(10*AccuracyBoost)
    if (HighAccuracyDefault .and. AccuracyBoost>=2) then
        !only notionally more accuracy, more stable for RS
        maxRedshift =15
    end if
    if (P%NLL_num_redshifts > max_transfer_redshifts) &
        call MpiStop('Transfer_SetForNonlinearLensing: Too many redshifts')
    do i=1,P%NLL_num_redshifts
        P%NLL_redshifts(i) = real(P%NLL_num_redshifts-i)/(P%NLL_num_redshifts/maxRedshift)
    end do

    end subroutine Transfer_SetForNonlinearLensing



    subroutine Transfer_SaveToFiles(MTrans,FileNames)
    use constants
    Type(MatterTransferData), intent(in) :: MTrans
    integer i,ik
    character(LEN=Ini_max_string_len), intent(IN) :: FileNames(*)
    !JD 08/13 Changes in here to PK arrays and variables
    integer i_PK
    integer unit

    do i_PK=1, CP%Transfer%PK_num_redshifts
        if (FileNames(i_PK) /= '') then
            i = CP%Transfer%PK_redshifts_index(i_PK)
            if (do21cm) then
                unit = open_file_header(FileNames(i_PK), 'k/h', Transfer21cm_name_tags, 14)
            else
                unit = open_file_header(FileNames(i_PK), 'k/h', transfer_name_tags, 14)
            end if
            do ik=1,MTrans%num_q_trans
                if (MTrans%TransferData(Transfer_kh,ik,i)/=0) then
                    write(unit,'(*(E15.6))') MTrans%TransferData(Transfer_kh:Transfer_max,ik,i)
                end if
            end do
            close(unit)
        end if
    end do

    end subroutine Transfer_SaveToFiles

    subroutine Transfer_SaveMatterPower(MTrans, FileNames, all21cm)
    use constants
    !Export files of total  matter power spectra in h^{-1} Mpc units, against k/h.
    Type(MatterTransferData), intent(in) :: MTrans
    character(LEN=Ini_max_string_len), intent(IN) :: FileNames(*)
    character(LEN=name_tag_len) :: columns(3)
    integer itf, in, i, unit
    integer points
    real, dimension(:,:,:), allocatable :: outpower
    real minkh,dlnkh
    Type(MatterPowerData) :: PK_data
    integer ncol
    logical, intent(in), optional :: all21cm
    logical all21
    !JD 08/13 Changes in here to PK arrays and variables
    integer itf_PK

    all21 = DefaultFalse(all21cm)
    if (all21) then
        ncol = 3
    else
        ncol = 1
    end if

    if (CP%InitPower%nn>1 .and. output_file_headers) error stop 'InitPower%nn>1 deprecated'

    do itf=1, CP%Transfer%PK_num_redshifts
        if (FileNames(itf) /= '') then
            if (.not. transfer_interp_matterpower ) then
                itf_PK = CP%Transfer%PK_redshifts_index(itf)

                points = MTrans%num_q_trans
                allocate(outpower(points,CP%InitPower%nn,ncol))

                do in = 1, CP%InitPower%nn
                    !Sources
                    if (all21) then
                        call Transfer_Get21cmPowerData(MTrans, PK_data, in, itf_PK)
                    else
                        call Transfer_GetMatterPowerData(MTrans, PK_data, in, itf_PK)
                        !JD 08/13 for nonlinear lensing of CMB + LSS compatibility
                        !Changed (CP%NonLinear/=NonLinear_None) to CP%NonLinear/=NonLinear_none .and. CP%NonLinear/=NonLinear_Lens)
                        if(CP%NonLinear/=NonLinear_none .and. CP%NonLinear/=NonLinear_Lens)&
                            call MatterPowerdata_MakeNonlinear(PK_Data)
                    end if

                    outpower(:,in,1) = exp(PK_data%matpower(:,1))
                    !Sources
                    if (all21) then
                        outpower(:,in,3) = exp(PK_data%vvpower(:,1))
                        outpower(:,in,2) = exp(PK_data%vdpower(:,1))

                        outpower(:,in,1) = outpower(:,in,1)/1d10*const_pi*const_twopi/MTrans%TransferData(Transfer_kh,:,1)**3
                        outpower(:,in,2) = outpower(:,in,2)/1d10*const_pi*const_twopi/MTrans%TransferData(Transfer_kh,:,1)**3
                        outpower(:,in,3) = outpower(:,in,3)/1d10*const_pi*const_twopi/MTrans%TransferData(Transfer_kh,:,1)**3
                    end if

                    call MatterPowerdata_Free(PK_Data)
                end do
                columns = ['P   ', 'P_vd','P_vv']
                unit = open_file_header(FileNames(itf), 'k/h', columns(:ncol), 15)
                do i=1,points
                    write (unit, '(*(E15.6))') MTrans%TransferData(Transfer_kh,i,1),outpower(i,1:CP%InitPower%nn,:)
                end do
                close(unit)
            else
                if (all21) stop 'Transfer_SaveMatterPower: if output all assume not interpolated'
                minkh = 1e-4
                dlnkh = 0.02
                points = log(MTrans%TransferData(Transfer_kh,MTrans%num_q_trans,itf)/minkh)/dlnkh+1
                !             dlnkh = log(MTrans%TransferData(Transfer_kh,MTrans%num_q_trans,itf)/minkh)/(points-0.999)
                allocate(outpower(points,CP%InitPower%nn,1))
                do in = 1, CP%InitPower%nn
                    call Transfer_GetMatterPowerS(MTrans,outpower(1,in,1), itf, in, minkh,dlnkh, points)
                end do

                columns(1) = 'P'
                unit = open_file_header(FileNames(itf), 'k/h', columns(:1), 15)

                do i=1,points
                    write (unit, '(*(E15.6))') minkh*exp((i-1)*dlnkh),outpower(i,1:CP%InitPower%nn,1)
                end do
                close(unit)
            end if

            deallocate(outpower)
        end if
    end do

    end subroutine Transfer_SaveMatterPower


    subroutine Transfer_Get21cmPowerData(MTrans, PK_data, in, z_ix)
    !In terms of k, not k/h, and k^3 P_k /2pi rather than P_k
    Type(MatterTransferData), intent(in) :: MTrans
    Type(MatterPowerData) :: PK_data, PK_cdm
    integer, intent(in) :: in
    real(dl) h, k, pow
    integer ik
    integer z_ix,nz

    call MatterPowerdata_Nullify(PK_cdm)
    nz = 1
    PK_data%num_k = MTrans%num_q_trans
    PK_Data%num_z = nz

    allocate(PK_data%matpower(PK_data%num_k,nz))
    allocate(PK_data%ddmat(PK_data%num_k,nz))
    allocate(PK_data%vvpower(PK_data%num_k,nz))
    allocate(PK_data%ddvvpower(PK_data%num_k,nz))
    allocate(PK_data%vdpower(PK_data%num_k,nz))
    allocate(PK_data%ddvdpower(PK_data%num_k,nz))
    allocate(PK_data%log_k(PK_data%num_k))
    allocate(PK_data%redshifts(nz))

    PK_data%redshifts = CP%Transfer%Redshifts(z_ix)

    h = CP%H0/100

    if (CP%NonLinear/=NonLinear_None .and. CP%NonLinear/=NonLinear_Lens) then
        if (z_ix>1) stop 'not tested more than one redshift with Nonlinear 21cm'
        call Transfer_GetMatterPowerData(MTrans, PK_cdm, in, z_ix)
        call NonLinear_GetRatios_All(PK_cdm)
    end if

    do ik=1,MTrans%num_q_trans
        k = MTrans%TransferData(Transfer_kh,ik,z_ix)*h
        PK_data%log_k(ik) = log(k)
        pow = ScalarPower(k,in)*1d10

        PK_data%matpower(ik,1) = &
            log( (MTrans%TransferData(Transfer_monopole,ik,z_ix)*k**2)**2 * pow)
        PK_data%vvpower(ik,1) = &
            log( (MTrans%TransferData(Transfer_vnewt ,ik,z_ix)*k**2)**2 * pow)
        PK_data%vdpower(ik,1) = &
            log( abs((MTrans%TransferData(Transfer_vnewt ,ik,z_ix)*k**2)*&
            (MTrans%TransferData(Transfer_monopole,ik,z_ix)*k**2))* pow)

        if (CP%NonLinear/=NonLinear_None) then
            PK_data%matpower(ik,1) = PK_data%matpower(ik,1) + 2*log(PK_cdm%nonlin_ratio(ik,z_ix))
            PK_data%vvpower(ik,1) = PK_data%vvpower(ik,1) + 2*log(PK_cdm%nonlin_ratio_vv(ik,z_ix))
            PK_data%vdpower(ik,1) = PK_data%vdpower(ik,1) + 2*log(PK_cdm%nonlin_ratio_vd(ik,z_ix))
        end if

        !test              PK_data%matpower(ik,z_ix) = &
        !                    log( (MTrans%TransferData(Transfer_cdm,ik,z_ix)*k**2)**2 * pow)
        !                 PK_data%vvpower(ik,z_ix) = 0
    end do

    if (CP%NonLinear/=NonLinear_None)  call MatterPowerdata_Free(PK_cdm)


    call MatterPowerdata_getsplines21cm(PK_data)

    end subroutine Transfer_Get21cmPowerData

    function Get21cmCl_l(Vars,kin)
    !Direct integration with j^2/r, etc.
    Type(Cl21cmVars) Vars
    real(dl) kin, x, jl,ddJl,k, jlm1
    real(dl) Get21cmCl_l
    real(dl) monopole, vv , vd
    external BJL_EXTERNAL
    if (Vars%logs) then
        k = exp(kin)
    else
        k = kin
    end if
    x= Vars%chi*k

    call MatterPower21cm_k(Vars%PK,  k, Vars%itf, monopole, vv, vd)
    call bjl_external(Vars%l, x, jl)
    call bjl_external(Vars%l-1, x, jlm1)
    ddjl = -( 2/x*jlm1-(Vars%l+2)*real(Vars%l+1,dl)/x**2*jl + jl)

    Get21cmCl_l = jl**2*monopole + ddjl**2*vv - 2._dl *ddjl*jl*vd
    if (.not. Vars%logs)  Get21cmCl_l =  Get21cmCl_l / k

    end function Get21cmCl_l


    function Get21cmCl_l_avg(Vars,kin)
    !Asymptotic results where we take <cos^2>=1/2 assuming smooth power spectrum
    Type(Cl21cmVars) Vars
    real(dl) kin, x, jl,ddJl,cross,k
    real(dl) Get21cmCl_l_avg
    real(dl) monopole, vv , vd,lphalf
    external BJL_EXTERNAL

    if (Vars%logs) then
        k = exp(kin)
    else
        k = kin
    end if
    x= Vars%chi*k

    call MatterPower21cm_k(Vars%PK,  k, Vars%itf, monopole, vv, vd)
    lphalf=Vars%l+0.5_dl

    jl = 1/(2*x**2) /sqrt(1-(lphalf/x)**2)

    !  ddjl = (4/x**4+1)/(2*x**2)
    !
    ddjl = (x**4-2*x**2*lphalf**2+lphalf**4)/(x**4*sqrt(x**2-lphalf**2)*x)/2

    !    cross = (2-x**2)/(2*x**4)

    cross = (-x**2+lphalf**2)/(x**2*sqrt(x**2-lphalf**2)*x)/2

    Get21cmCl_l_avg = jl*monopole + ddjl*vv - 2._dl *cross*vd
    if (.not. Vars%logs)  Get21cmCl_l_avg =  Get21cmCl_l_avg / k

    !       Get21cmCl_l_avg=Get21cmCl_l_avg
    end function Get21cmCl_l_avg


    subroutine Transfer_Get21cmCls(MTrans, FileNames)
    use constants
    !Get 21cm C_l from sharp shell, using only monopole source and redshift distortions
    Type(MatterTransferData), intent(in) :: MTrans
    character(LEN=Ini_max_string_len), intent(IN) :: FileNames(*)
    integer itf,in,ik
    integer points
    character(LEN=name_tag_len), dimension(3), parameter :: Transfer_21cm_name_tags = &
        ['CL  ','P   ','P_vv']
    Type(MatterPowerData), target ::PK_data
    real(dl)  tol,atol, chi, Cl
    integer l, lastl, unit
    real(dl) k_min, k_max,k, avg_fac
    Type(Cl21cmVars) vars


    tol = 1e-5/exp(AccuracyBoost-1)
    do itf=1, CP%Transfer%num_redshifts
        if (FileNames(itf) /= '') then
            !print *, 'tau = ', MTrans%optical_depths(itf)
            chi = CP%tau0-TimeOfz(CP%Transfer%redshifts(itf))

            points = MTrans%num_q_trans

            in =1
            lastl=0

            call MatterPowerdata_Nullify(PK_data)

            call Transfer_Get21cmPowerData(MTrans, PK_data, in, itf)

            unit = open_file_header(FileNames(itf), 'L', Transfer_21cm_name_tags, 8)

            do ik =1, points-1
                k =exp(PK_data%log_k(ik))
                l=nint(k*chi)
                !This is not an approximation, we are just chosing to sample l at values around (k samples)*chi

                if (l>1 .and. l/= lastl) then
                    lastl=l
                    Vars%l=l
                    Vars%chi = chi
                    Vars%PK => PK_data
                    Vars%itf = 1
                    Cl=0
                    atol = tol
                    avg_fac = 200
                    k_min = max(exp(PK_data%log_k(1)), k*(1-20*AccuracyBoost/chi))
                    k_max = AccuracyBoost*max(k*(1+avg_fac/chi), k*(1._dl+real(l,dl)**(-0.666_dl)))

                    if (k_max*chi < l+10) k_max = (l+10)/chi

                    Vars%logs = .false.
                    if (k_max < exp(PK_data%log_k(points))) then
                        !Integrate bessels properly
                        Cl = rombint_obj(Vars,Get21cmCl_l,k_min,k_max, atol, 25)

                        Vars%logs = .true.
                        k_min = log(k_max)


                        if (l>2e6) then
                            !In baryon damping
                            !                     Vars%logs = .false.
                            !                     atol = tol/10
                            !                     k_min = max(exp(PK_data%log_k(1)), k*(1-10/chi) )
                            !                     k_max = k*(1+100/chi)

                            k_max = min(log(5*k), PK_data%log_k(points))


                            !                    if (k_max < exp(PK_data%log_k(points))) then
                            !                      Cl = rombint_obj(Vars,Get21cmCl_l,k_min,k_max, atol, 25)
                            !                      Vars%logs = .true.
                            !                      k_min = log(k*(1+100/chi))
                            !                     k_max = min(log(3*k), PK_data%log_k(points))
                            !                    else
                            !                       k_max = exp(PK_data%log_k(points))
                            !                    end if
                        elseif (l>1e4) then
                            Vars%logs = .false.
                            k_min = k_max

                            k_max = min(k*35*AccuracyBoost, exp(PK_data%log_k(points)))
                        else
                            !In white noise regime
                            k_max = min(log(max(0.3_dl,k)*18*AccuracyBoost), PK_data%log_k(points))
                        end if

                        Cl = Cl+rombint_obj(Vars,Get21cmCl_l_avg,k_min,k_max, atol, 25)
                        !                   Cl = Cl+rombint_obj(Vars,Get21cmCl_l,k_min,k_max, atol, 25)
                    else
                        k_max = exp(PK_data%log_k(points))
                        Cl = rombint_obj(Vars,Get21cmCl_l,k_min,k_max, atol, 25)
                    end if


                    Cl=exp(-2*MTrans%optical_depths(itf))*const_fourpi*Cl* &
                        real(l,dl)*(l+1)/const_twopi/1d10

                    write (unit, '(1I8,3E15.5)') l, Cl, exp(PK_data%matpower(ik,1)/1d10), exp(PK_data%vvpower(ik,1)/1d10)
                end if
            end do

            close(unit)

            call MatterPowerdata_Free(PK_Data)
        end if
    end do

    end subroutine Transfer_Get21cmCls

    !JD 08/13 New function for nonlinear lensing of CMB + MPK compatibility
    !Build master redshift array from array of desired Nonlinear lensing (NLL)
    !redshifts and an array of desired Power spectrum (PK) redshifts.
    !At the same time fill arrays for NLL and PK that indicate indices
    !of their desired redshifts in the master redshift array.
    !Finally define number of redshifts in master array. This is usually given by:
    !P%num_redshifts = P%PK_num_redshifts + P%NLL_num_redshifts - 1.  The -1 comes
    !from the fact that z=0 is in both arrays (when non-linear is on)
    subroutine Transfer_SortAndIndexRedshifts(P)
    use MpiUtils, only : MpiStop
    Type(TransferParams) :: P
    integer i, iPK, iNLL
    real(dl), parameter :: tol = 1.d-5

    i=0
    iPK=1
    iNLL=1
    do while (iPk<=P%PK_num_redshifts .or. iNLL<=P%NLL_num_redshifts)
        !JD write the next line like this to account for roundoff issues with ==. Preference given to PK_Redshift
        i=i+1
        if (i > max_transfer_redshifts) &
            call MpiStop('Transfer_SortAndIndexRedshifts: Too many redshifts')

        if(iNLL>P%NLL_num_redshifts .or. P%PK_redshifts(iPK)>P%NLL_redshifts(iNLL)+tol) then
            P%redshifts(i)=P%PK_redshifts(iPK)
            P%PK_redshifts_index(iPK)=i
            iPK=iPK+1
        else if(iPK>P%PK_num_redshifts .or. P%NLL_redshifts(iNLL)>P%PK_redshifts(iPK)+tol) then
            P%redshifts(i)=P%NLL_redshifts(iNLL)
            P%NLL_redshifts_index(iNLL)=i
            iNLL=iNLL+1
        else
            P%redshifts(i)=P%PK_redshifts(iPK)
            P%PK_redshifts_index(iPK)=i
            P%NLL_redshifts_index(iNLL)=i
            iPK=iPK+1
            iNLL=iNLL+1
        end if
    end do
    P%num_redshifts=i

    end subroutine Transfer_SortAndIndexRedshifts

    end module Transfer


    !ccccccccccccccccccccccccccccccccccccccccccccccccccc

    module ThermoData
    use ModelData
    implicit none
    private

    !Sources
    integer,parameter :: nthermo=40000
    Type CalWIns
        real(dl) awin_lens(nthermo),  dawin_lens(nthermo)
    end Type CalWIns

    real(dl) tb(nthermo),cs2(nthermo),xe(nthermo)
    real(dl) dcs2(nthermo)
    real(dl) dotmu(nthermo), ddotmu(nthermo)
    real(dl) sdotmu(nthermo),emmu(nthermo)
    real(dl) demmu(nthermo)
    real(dl) dddotmu(nthermo),ddddotmu(nthermo)
    real(dl) winlens(nthermo),dwinlens(nthermo), scalefactor(nthermo)
    real(dl) tauminn,dlntau,Maxtau
    logical, parameter :: dowinlens = .false.

    real(dl) :: tight_tau, actual_opt_depth
    !Times when 1/(opacity*tau) = 0.01, for use switching tight coupling approximation
    real(dl) :: matter_verydom_tau
    real(dl) :: r_drag0, z_star, z_drag  !!JH for updated BAO likelihood.


    real(dl) redshift_time(nthermo), dredshift_time(nthermo)
    real(dl), dimension(:), allocatable :: arhos_fac, darhos_fac, ddarhos_fac
    real(dl), dimension(:), allocatable ::step_redshift, rhos_fac, drhos_fac
    real(dl) :: tau_start_redshiftwindows,tau_end_redshiftwindows
    logical :: has_lensing_windows = .false.
    Type(CalWins), dimension(:), allocatable, target :: RW
    real(dl) recombination_Tgas_tau
    public  tau_start_redshiftwindows,tau_end_redshiftwindows,recombination_Tgas_tau
    public thermo,inithermo, tight_tau, IonizationFunctionsAtTime, &
        Thermo_OpacityToTime,matter_verydom_tau, ThermoData_Free,&
        z_star, z_drag, GetBackgroundEvolution, interp_window  !!JH for updated BAO likelihood.


    real(dl), private, external :: dtauda, rombint, rombint2
    logical, private, external :: isTmNeeded

    contains

    subroutine thermo(tau, cs2b, opacity, dopacity)
    !Compute unperturbed sound speed squared,
    !and ionization fraction by interpolating pre-computed tables.
    !If requested also get time derivative of opacity
    implicit none
    real(dl) :: tau, cs2b, opacity
    real(dl), intent(out), optional :: dopacity

    integer i
    real(dl) d

    d=log(tau/tauminn)/dlntau+1._dl
    i=int(d)
    d=d-i
    if (i < 1) then
        !Linear interpolation if out of bounds (should not occur).
        cs2b=cs2(1)+(d+i-1)*dcs2(1)
        opacity=dotmu(1)+(d-1)*ddotmu(1)
        call MpiStop('thermo out of bounds')
    else if (i >= nthermo) then
        cs2b=cs2(nthermo)+(d+i-nthermo)*dcs2(nthermo)
        opacity=dotmu(nthermo)+(d-nthermo)*ddotmu(nthermo)
        if (present(dopacity)) then
            dopacity = 0
            call MpiStop('thermo: shouldn''t happen')
        end if
    else
        !Cubic spline interpolation.
        cs2b=cs2(i)+d*(dcs2(i)+d*(3*(cs2(i+1)-cs2(i))  &
            -2*dcs2(i)-dcs2(i+1)+d*(dcs2(i)+dcs2(i+1)  &
            +2*(cs2(i)-cs2(i+1)))))
        opacity=dotmu(i)+d*(ddotmu(i)+d*(3*(dotmu(i+1)-dotmu(i)) &
            -2*ddotmu(i)-ddotmu(i+1)+d*(ddotmu(i)+ddotmu(i+1) &
            +2*(dotmu(i)-dotmu(i+1)))))

        if (present(dopacity)) then
            dopacity=(ddotmu(i)+d*(dddotmu(i)+d*(3*(ddotmu(i+1)  &
                -ddotmu(i))-2*dddotmu(i)-dddotmu(i+1)+d*(dddotmu(i) &
                +dddotmu(i+1)+2*(ddotmu(i)-ddotmu(i+1))))))/(tau*dlntau)
        end if
    end if
    end subroutine thermo


    function Thermo_OpacityToTime(opacity)
    real(dl), intent(in) :: opacity
    integer j
    real(dl) Thermo_OpacityToTime
    !Do this the bad slow way for now..
    !The answer is approximate
    j =1
    do while(dotmu(j)> opacity)
        j=j+1
    end do

    Thermo_OpacityToTime = exp((j-1)*dlntau)*tauminn

    end function Thermo_OpacityToTime

    subroutine inithermo(taumin,taumax)
    !  Compute and save unperturbed baryon temperature and ionization fraction
    !  as a function of time.  With nthermo=10000, xe(tau) has a relative
    ! accuracy (numerical integration precision) better than 1.e-5.
    use constants
    use precision
    use ModelParams
    use MassiveNu
    use Transfer
    real(dl) taumin,taumax

    real(dl) tau01,adot0,a0,a02,x1,x2,barssc,dtau
    real(dl) xe0,tau,a,a2
    real(dl) adot,tg0,ahalf,adothalf,fe,thomc,thomc0,etc,a2t
    real(dl) dtbdla,vfi,cf1,maxvis, vis
    integer ncount,i,j1,iv,ns
    real(dl) spline_data(nthermo)
    real(dl) last_dotmu
    real(dl) a_verydom
    real(dl) awin_lens1p,awin_lens2p,dwing_lens, rs, DA
    real(dl) z_eq, a_eq
    integer noutput

    !Sources
    real(dl) awin_lens1(num_redshiftwindows),awin_lens2(num_redshiftwindows)
    real(dl) Tspin, Trad, rho_fac, window, tau_eps
    integer transfer_ix(max_transfer_redshifts)
    integer RW_i, j2
    real(dl) Tb21cm, winamp, z
    character(len=:), allocatable :: outstr

    !Sources
    doTmatTspin = isTmNeeded() .or. Do21cm
    allocate(RW(num_redshiftwindows))
    allocate(arhos_fac(nthermo), darhos_fac(nthermo), ddarhos_fac(nthermo))

    call Recombination_Init(CP%Recomb, CP%omegac, CP%omegab,CP%Omegan, CP%Omegav, &
        CP%h0,CP%tcmb,CP%yhe,CP%Num_Nu_massless + CP%Num_Nu_massive)
    !almost all the time spent here
    if (global_error_flag/=0) return

    !Sources
    recombination_saha_tau  = TimeOfZ(recombination_saha_z)
    recombination_Tgas_tau = TimeOfz(1/Do21cm_mina-1)
    transfer_ix =0

    Maxtau=taumax
    tight_tau = 0
    actual_opt_depth = 0
    ncount=0
    z_star=0.d0
    z_drag=0.d0
    thomc0= Compton_CT * CP%tcmb**4
    r_drag0 = 3.d0/4.d0*CP%omegab*grhom/grhog
    !thomc0=5.0577d-8*CP%tcmb**4

    tauminn=0.05d0*taumin
    dlntau=log(CP%tau0/tauminn)/(nthermo-1)
    last_dotmu = 0

    matter_verydom_tau = 0
    a_verydom = AccuracyBoost*5*(grhog+grhornomass)/(grhoc+grhob)

    !  Initial conditions: assume radiation-dominated universe.
    tau01=tauminn
    adot0=adotrad
    a0=adotrad*tauminn
    a02=a0*a0
    !  Assume that any entropy generation occurs before tauminn.
    !  This gives wrong temperature before pair annihilation, but
    !  the error is harmless.
    tb(1)=CP%tcmb/a0
    xe0=1._dl
    x1=0._dl
    x2=1._dl
    xe(1)=xe0+0.25d0*CP%yhe/(1._dl-CP%yhe)*(x1+2*x2)
    barssc=barssc0*(1._dl-0.75d0*CP%yhe+(1._dl-CP%yhe)*xe(1))
    cs2(1)=4._dl/3._dl*barssc*tb(1)
    dotmu(1)=xe(1)*akthom/a02
    sdotmu(1)=0

    !Sources
    awin_lens1=0
    awin_lens2=0

    do RW_i = 1, num_redshiftwindows
        associate (RedWin => Redshift_w(RW_i))
            RedWin%tau_start = 0
            RedWin%tau_end = Maxtau
        end associate
    end do

    do i=2,nthermo
        tau=tauminn*exp((i-1)*dlntau)
        dtau=tau-tau01
        !  Integrate Friedmann equation using inverse trapezoidal rule.

        a=a0+adot0*dtau
        scaleFactor(i)=a
        a2=a*a

        adot=1/dtauda(a)

        !Sources
        z= 1._dl/a-1._dl
        redshift_time(i) = z

        if (a > 1d-4) then
            if (Do21cm ) then
                Tspin = Recombination_Ts(a)
                Trad = CP%TCMB/a
                rho_fac = line21_const*NNow/a**3
                tau_eps = a*line21_const*NNow/a**3/(adot/a)/Tspin/1000
                arhos_fac(i) = (1-exp(-tau_eps))/tau_eps*a*rho_fac*(1 - Trad/Tspin)/(adot/a)
                !         arhos_fac(i) = a*rho_fac*(1 - Trad/Tspin)/(adot/a)
            else
                rho_fac = grhoc/(a2*a)
                arhos_fac(i) = a*rho_fac/(adot/a)
            end if
        end if


        do RW_i = 1, num_redshiftwindows
            associate (Win => RW(RW_i), RedWin => Redshift_w(RW_i))
                if (a > 1d-4) then
                    window = Window_f_a(RedWin,a, winamp)

                    if  (RedWin%kind == window_lensing .or.  RedWin%kind == window_counts .and. DoRedshiftLensing) then
                        if (CP%tau0 - tau > 2) then
                            dwing_lens =  adot * window *dtau
                            awin_lens1(RW_i) = awin_lens1(RW_i) + dwing_lens
                            awin_lens2(RW_i) = awin_lens2(RW_i) + dwing_lens/(CP%tau0-tau)
                            Win%awin_lens(i) = awin_lens1(RW_i)/(CP%tau0-tau) - awin_lens2(RW_i)
                        else
                            Win%awin_lens(i) = 0
                        end if
                    end if

                    if (RedWin%tau_start ==0 .and. winamp > 1e-8) then
                        RedWin%tau_start = tau01
                    else if (RedWin%tau_start /=0 .and. RedWin%tau_end==MaxTau .and. winamp < 1e-8) then
                        RedWin%tau_end = min(CP%tau0,tau + dtau)
                        if (DebugMsgs) print *,'time window = ', RedWin%tau_start, RedWin%tau_end
                    end if
                else
                    Win%awin_lens(i)=0
                end if
            end associate
        end do
        !End sources

        if (matter_verydom_tau ==0 .and. a > a_verydom) then
            matter_verydom_tau = tau
        end if

        a=a0+2._dl*dtau/(1._dl/adot0+1._dl/adot)
        !  Baryon temperature evolution: adiabatic except for Thomson cooling.
        !  Use  quadrature solution.
        ! This is redundant as also calculated in REFCAST, but agrees well before reionization
        tg0=CP%tcmb/a0
        ahalf=0.5d0*(a0+a)
        adothalf=0.5d0*(adot0+adot)
        !  fe=number of free electrons divided by total number of free baryon
        !  particles (e+p+H+He).  Evaluate at timstep i-1 for convenience; if
        !  more accuracy is required (unlikely) then this can be iterated with
        !  the solution of the ionization equation.
        fe=(1._dl-CP%yhe)*xe(i-1)/(1._dl-0.75d0*CP%yhe+(1._dl-CP%yhe)*xe(i-1))
        thomc=thomc0*fe/adothalf/ahalf**3
        etc=exp(-thomc*(a-a0))
        a2t=a0*a0*(tb(i-1)-tg0)*etc-CP%tcmb/thomc*(1._dl-etc)
        tb(i)=CP%tcmb/a+a2t/(a*a)
        !Sources
        if (CP%WantTransfer) then
            do RW_i = 1, CP%Transfer%num_redshifts
                if (z< CP%Transfer%redshifts(RW_i) .and. transfer_ix(RW_i)==0) then
                    transfer_ix(RW_i) = i
                end if
            end do
        end if

        ! If there is re-ionization, smoothly increase xe to the
        ! requested value.
        if (CP%Reion%Reionization .and. tau > CP%ReionHist%tau_start) then
            if(ncount == 0) then
                ncount=i-1
            end if
            xe(i) = Reionization_xe(a, tau, xe(ncount))
            !print *,1/a-1,xe(i)
            if (CP%AccurateReionization .and. CP%DerivedParameters) then
                dotmu(i)=(Recombination_xe(a) - xe(i))*akthom/a2

                if (last_dotmu /=0) then
                    actual_opt_depth = actual_opt_depth - 2._dl*dtau/(1._dl/dotmu(i)+1._dl/last_dotmu)
                end if
                last_dotmu = dotmu(i)
            end if
        else
            xe(i)=Recombination_xe(a)
        end if

        !  Baryon sound speed squared (over c**2).
        dtbdla=-2._dl*tb(i)-thomc*adothalf/adot*(a*tb(i)-CP%tcmb)
        barssc=barssc0*(1._dl-0.75d0*CP%yhe+(1._dl-CP%yhe)*xe(i))
        cs2(i)=barssc*tb(i)*(1-dtbdla/tb(i)/3._dl)


        ! Calculation of the visibility function
        dotmu(i)=xe(i)*akthom/a2

        if (tight_tau==0 .and. 1/(tau*dotmu(i)) > 0.005) tight_tau = tau !0.005
        !Tight coupling switch time when k/opacity is smaller than 1/(tau*opacity)

        if (tau < 0.001) then
            sdotmu(i)=0
        else
            sdotmu(i)=sdotmu(i-1)+2._dl*dtau/(1._dl/dotmu(i)+1._dl/dotmu(i-1))
        end if

        a0=a
        tau01=tau
        adot0=adot
    end do !i

    if (CP%Reion%Reionization .and. (xe(nthermo) < 0.999d0)) then
        write(*,*)'Warning: xe at redshift zero is < 1'
        write(*,*) 'Check input parameters an Reionization_xe'
        write(*,*) 'function in the Reionization module'
    end if

    do j1=1,nthermo
        if (sdotmu(j1) - sdotmu(nthermo)< -69) then
            emmu(j1)=1.d-30
        else
            emmu(j1)=exp(sdotmu(j1)-sdotmu(nthermo))
            if (.not. CP%AccurateReionization .and. &
                actual_opt_depth==0 .and. xe(j1) < 1e-3) then
            actual_opt_depth = -sdotmu(j1)+sdotmu(nthermo)
            end if
            if (CP%AccurateReionization .and. CP%DerivedParameters .and. z_star==0.d0) then
                if (sdotmu(nthermo)-sdotmu(j1) - actual_opt_depth < 1) then
                    tau01=1-(sdotmu(nthermo)-sdotmu(j1) - actual_opt_depth)
                    tau01=tau01*(1._dl/dotmu(j1)+1._dl/dotmu(j1-1))/2
                    z_star = 1/(scaleFactor(j1)- tau01/dtauda(scaleFactor(j1))) -1
                end if
            end if
        end if
    end do

    !Sources
    if (CP%WantTransfer) then
        if (associated(MT%optical_depths)) deallocate(MT%optical_depths, stat = RW_i)
        allocate(MT%optical_depths(CP%Transfer%num_redshifts))
        do RW_i = 1, CP%Transfer%num_redshifts
            if (CP%Transfer%Redshifts(RW_i) < 1e-3) then
                MT%optical_depths(RW_i) = 0 !zero may not be set correctly in transfer_ix
            else
                MT%optical_depths(RW_i) =  -sdotmu(transfer_ix(RW_i))+sdotmu(nthermo)
            end if
        end do
    end if

    if (CP%AccurateReionization .and. FeedbackLevel > 0 .and. CP%DerivedParameters) then
        write(*,'("Reion opt depth      = ",f7.4)') actual_opt_depth
    end if


    iv=0
    vfi=0._dl
    ! Getting the starting and finishing times for decoupling and time of maximum visibility
    if (ncount == 0) then
        cf1=1._dl
        ns=nthermo
    else
        cf1=exp(sdotmu(nthermo)-sdotmu(ncount))
        ns=ncount
    end if
    maxvis = 0
    do j1=1,ns
        vis = emmu(j1)*dotmu(j1)
        tau = tauminn*exp((j1-1)*dlntau)
        vfi=vfi+vis*cf1*dlntau*tau
        if ((iv == 0).and.(vfi > 1.0d-7/AccuracyBoost)) then
            taurst=9._dl/10._dl*tau
            iv=1
        elseif (iv == 1) then
            if (vis > maxvis) then
                maxvis=vis
                tau_maxvis = tau
            end if
            if (vfi > 0.995) then
                taurend=tau
                iv=2
                exit
            end if
        end if
    end do

    if (iv /= 2) then
        call GlobalError('inithermo: failed to find end of recombination',error_reionization)
        return
    end if

    if (dowinlens) then
        vfi=0
        awin_lens1p=0
        awin_lens2p=0
        winlens=0
        do j1=1,nthermo-1
            vis = emmu(j1)*dotmu(j1)
            tau = tauminn*exp((j1-1)*dlntau)
            vfi=vfi+vis*cf1*dlntau*tau
            if (vfi < 0.995) then
                dwing_lens =  vis*cf1*dlntau*tau / 0.995

                awin_lens1p = awin_lens1p + dwing_lens
                awin_lens2p = awin_lens2p + dwing_lens/(CP%tau0-tau)
            end if
            winlens(j1)= awin_lens1p/(CP%tau0-tau) - awin_lens2p
        end do
    end if

    ! Calculating the timesteps during recombination.

    if (CP%WantTensors) then
        dtaurec=min(dtaurec,taurst/160)/AccuracyBoost
    else
        dtaurec=min(dtaurec,taurst/40)/AccuracyBoost
        if (do_bispectrum .and. hard_bispectrum) dtaurec = dtaurec / 4
    end if

    if (CP%Reion%Reionization) taurend=min(taurend,CP%ReionHist%tau_start)

    if (DebugMsgs) then
        write (*,*) 'taurst, taurend = ', taurst, taurend
    end if

    !Sources
    do RW_i = 1, num_redshiftwindows
        associate(Win => RW(RW_i))
            if (Redshift_w(RW_i)%kind == window_lensing .or. &
                Redshift_w(RW_i)%kind == window_counts .and. DoRedshiftLensing) then
            has_lensing_windows = .true.
            Redshift_w(RW_i)%has_lensing_window = .true.
            if (FeedbackLevel>0) &
                write(*,'(I1," Int W              = ",f9.6)') RW_i, awin_lens1(RW_i)

            Win%awin_lens=Win%awin_lens/awin_lens1(RW_i)
            else
                Redshift_w(RW_i)%has_lensing_window = .false.
            end if
        end associate
    end do

    call splini(spline_data,nthermo)
    call splder(cs2,dcs2,nthermo,spline_data)
    call splder(dotmu,ddotmu,nthermo,spline_data)
    call splder(ddotmu,dddotmu,nthermo,spline_data)
    call splder(dddotmu,ddddotmu,nthermo,spline_data)
    call splder(emmu,demmu,nthermo,spline_data)
    if (dowinlens) call splder(winlens,dwinlens,nthermo,spline_data)
    !Sources
    if (num_redshiftwindows >0) then
        call splder(redshift_time,dredshift_time,nthermo,spline_data)
        call splder(arhos_fac,darhos_fac,nthermo,spline_data)
        call splder(darhos_fac,ddarhos_fac,nthermo,spline_data)
    end if

    do j2 = 1, num_redshiftwindows
        call splder(RW(j2)%awin_lens,RW(j2)%dawin_lens,nthermo,spline_data)
    end do

    call SetTimeSteps

    if (num_redshiftwindows>0) then
        !$OMP PARALLEL DO DEFAULT(SHARED),SCHEDULE(STATIC)
        do j2=1,TimeSteps%npoints
            call DoWindowSpline(j2,TimeSteps%points(j2))
        end do
        !$OMP END PARALLEL DO
        call SetTimeStepWindows
    end if

    if ((CP%want_zstar .or. CP%DerivedParameters) .and. z_star==0.d0) call find_z(optdepth,z_star)
    if (CP%want_zdrag .or. CP%DerivedParameters) call find_z(dragoptdepth,z_drag)

    if (CP%DerivedParameters) then
        rs =rombint(dsound_da_exact,1d-8,1/(z_star+1),1d-6)
        DA = AngularDiameterDistance(z_star)/(1/(z_star+1))

        ThermoDerivedParams( derived_Age ) = DeltaPhysicalTimeGyr(0.0_dl,1.0_dl)
        ThermoDerivedParams( derived_zstar ) = z_star
        ThermoDerivedParams( derived_rstar ) = rs
        ThermoDerivedParams( derived_thetastar ) = 100*rs/DA
        ThermoDerivedParams( derived_DAstar ) = DA/1000
        ThermoDerivedParams( derived_zdrag ) = z_drag
        rs =rombint(dsound_da_exact,1d-8,1/(z_drag+1),1d-6)
        ThermoDerivedParams( derived_rdrag ) = rs
        ThermoDerivedParams( derived_kD ) =  sqrt(1.d0/(rombint(ddamping_da, 1d-8, 1/(z_star+1), 1d-6)/6))
        ThermoDerivedParams( derived_thetaD ) =  100*const_pi/ThermoDerivedParams( derived_kD )/DA
        z_eq = (grhob+grhoc)/(grhog+grhornomass+sum(grhormass(1:CP%Nu_mass_eigenstates))) -1
        ThermoDerivedParams( derived_zEQ ) = z_eq
        a_eq = 1/(1+z_eq)
        ThermoDerivedParams( derived_kEQ ) = 1/(a_eq*dtauda(a_eq))
        ThermoDerivedParams( derived_thetaEQ ) = 100*timeOfz(z_eq)/DA
        ThermoDerivedParams( derived_theta_rs_EQ ) = 100*rombint(dsound_da_exact,1d-8,a_eq,1d-6)/DA

        if (associated(BackgroundOutputs%z_outputs)) then
            if (allocated(BackgroundOutputs%H)) &
                deallocate(BackgroundOutputs%H, BackgroundOutputs%DA, BackgroundOutputs%rs_by_D_v)
            noutput = size(BackgroundOutputs%z_outputs)
            allocate(BackgroundOutputs%H(noutput), BackgroundOutputs%DA(noutput), BackgroundOutputs%rs_by_D_v(noutput))
            do i=1,noutput
                BackgroundOutputs%H(i) = HofZ(BackgroundOutputs%z_outputs(i))
                BackgroundOutputs%DA(i) = AngularDiameterDistance(BackgroundOutputs%z_outputs(i))
                BackgroundOutputs%rs_by_D_v(i) = rs/BAO_D_v_from_DA_H(BackgroundOutputs%z_outputs(i), &
                    BackgroundOutputs%DA(i),BackgroundOutputs%H(i))
            end do
        end if

        if (FeedbackLevel > 0) then
            write(*,'("Age of universe/GYr  = ",f7.3)') ThermoDerivedParams( derived_Age )
            write(*,'("zstar                = ",f8.2)') ThermoDerivedParams( derived_zstar )
            write(*,'("r_s(zstar)/Mpc       = ",f7.2)') ThermoDerivedParams( derived_rstar )
            write(*,'("100*theta            = ",f9.6)') ThermoDerivedParams( derived_thetastar )
            write(*,'("DA(zstar)/Gpc        = ",f9.5)') ThermoDerivedParams( derived_DAstar )

            write(*,'("zdrag                = ",f8.2)') ThermoDerivedParams( derived_zdrag )
            write(*,'("r_s(zdrag)/Mpc       = ",f7.2)') ThermoDerivedParams( derived_rdrag )

            write(*,'("k_D(zstar) Mpc       = ",f7.4)') ThermoDerivedParams( derived_kD )
            write(*,'("100*theta_D          = ",f9.6)') ThermoDerivedParams( derived_thetaD )

            write(*,'("z_EQ (if v_nu=1)     = ",f8.2)') ThermoDerivedParams( derived_zEQ )
            write(*,'("k_EQ Mpc (if v_nu=1) = ",f9.6)') ThermoDerivedParams( derived_kEQ )
            write(*,'("100*theta_EQ         = ",f9.6)') ThermoDerivedParams( derived_thetaEQ )
            write(*,'("100*theta_rs_EQ      = ",f9.6)') ThermoDerivedParams( derived_theta_rs_EQ )

        end if
    end if

    !Sources
    deallocate(RW)

    deallocate(arhos_fac, darhos_fac, ddarhos_fac)

    do RW_i = 1, num_redshiftwindows
        associate (RedWin => Redshift_W(RW_i))
            if (RedWin%kind == window_21cm) then
                outstr = 'z= '//trim(RealToStr(real(RedWin%Redshift),4))//': T_b = '//trim(RealToStr(real(RedWin%Fq),6))// &
                    'mK; tau21 = '//trim(RealToStr(real(RedWin%optical_depth_21),5))
                write (*,*) RW_i,trim(outstr)
            end if
        end associate
    end do

    if (Do21cm .and. transfer_21cm_cl) then
        !           do RW_i=15,800
        !
        !             a=1._dl/(1+RW_i)
        !             Tspin = tsRecfast(a)
        !             Trad = CP%TCMB/a
        !             adot = 1/dtauda(a)
        !             tau_eps = a**2*line21_const*NNow/a**3/adot/Tspin/1000
        !             Tb21cm = 1000*(1-exp(-tau_eps))*a*(Tspin-Trad)
        !
        !             write (*,'(3E15.5)') 1/a-1, Tb21cm, tau_eps
        !            end do
        !           stop

        do RW_i=1,CP%Transfer%PK_num_redshifts
            a=1._dl/(1+CP%Transfer%PK_redshifts(RW_i))
            Tspin = Recombination_Ts(a)
            Trad = CP%TCMB/a
            adot = 1/dtauda(a)
            tau_eps = a**2*line21_const*NNow/a**3/adot/Tspin/1000
            Tb21cm = 1000*(1-exp(-tau_eps))*a*(Tspin-Trad)

            outstr = 'z= '//trim(RealToStr(real(CP%Transfer%PK_redshifts(RW_i))))// &
                ': tau_21cm = '//trim(RealToStr(real(tau_eps),5))//'; T_b = '//trim(RealToStr(real(Tb21cm),6))//'mK'
            write (*,*) trim(outstr)
        end do
    end if

    end subroutine inithermo


    subroutine SetTimeSteps
    real(dl) dtau0
    integer nri0, nstep
    !Sources
    integer ix,i,nwindow, L_limb
    real(dl) keff, win_end

    call TimeSteps%Init()

    call TimeSteps%Add_delta(taurst, taurend, dtaurec)

    ! Calculating the timesteps after recombination
    if (CP%WantTensors) then
        dtau0=max(taurst/40,Maxtau/2000._dl/AccuracyBoost)
    else
        dtau0=Maxtau/500._dl/AccuracyBoost
        if (do_bispectrum) dtau0 = dtau0/3
        !Don't need this since adding in Limber on small scales
        !  if (CP%DoLensing) dtau0=dtau0/2
        !  if (CP%AccurateBB) dtau0=dtau0/3 !Need to get C_Phi accurate on small scales
    end if

    call TimeSteps%Add_delta(taurend, CP%tau0, dtau0)

    !Sources

    tau_start_redshiftwindows = MaxTau
    tau_end_redshiftwindows = 0
    if (CP%WantScalars .or. line_reionization) then
        do ix=1, num_redshiftwindows
            associate (Win => Redshift_W(ix))

                Win%sigma_tau = Win%sigma_z*dtauda(1/(1+Win%Redshift))/(1+Win%Redshift)**2

                if (Win%tau_start==0) then
                    Win%tau_start = max(Win%tau - Win%sigma_tau*7,taurst)
                    Win%tau_end = min(CP%tau0,Win%tau + Win%sigma_tau*7)
                end if

                tau_start_redshiftwindows = min(Win%tau_start,tau_start_redshiftwindows)

                if (Win%kind /= window_lensing) then
                    !Have to be careful to integrate dwinV as the window tails off
                    tau_end_redshiftwindows = max(Win%tau_end,tau_end_redshiftwindows)
                    nwindow = nint(150*AccuracyBoost)
                    win_end = Win%tau_end
                else !lensing
                    nwindow = nint(AccuracyBoost*Win%chi0/100)
                    win_end = CP%tau0
                end if

                if (Win%kind == window_21cm .and. (line_phot_dipole .or. line_phot_quadrupole)) nwindow = nwindow *3

                L_limb = Win_limber_ell(Win,CP%max_l)
                keff = WindowKmaxForL(Win,L_limb)

                !Keep sampling in x better than Nyquist
                nwindow = max(nwindow, nint(AccuracyBoost *(win_end- Win%tau_start)* keff/3))
                if (Feedbacklevel > 1) write (*,*) ix, 'nwindow =', nwindow

                call TimeSteps%Add(Win%tau_start, win_end, nwindow)
                !This should cover whole range where not tiny

                if (Win%kind /= window_lensing .and. Win%tau_end - Win%tau_start > Win%sigma_tau*7) then
                    call TimeSteps%Add(TimeOfZ(Win%Redshift+Win%sigma_z*3), &
                        max(0._dl,TimeOfZ(Win%Redshift-Win%sigma_z*3)), nwindow)
                    !This should be over peak
                end if
                !Make sure line of sight integral OK too
                ! if (dtau0 > Win%tau_end/300/AccuracyBoost) then
                !  call Ranges_Add_delta(TimeSteps, Win%tau_end, CP%tau0,  Win%tau_start/300/AccuracyBoost)
                ! end if
            end associate
        end do
    end if


    if (CP%Reion%Reionization) then
        nri0=int(Reionization_timesteps(CP%ReionHist)*AccuracyBoost)
        !Steps while reionization going from zero to maximum
        call TimeSteps%Add(CP%ReionHist%tau_start,CP%ReionHist%tau_complete,nri0)
    end if

    !Sources
    if (.not. CP%Want_CMB .and. CP%WantCls) then
        if (num_redshiftwindows==0) call MpiStop('Want_CMB=false, but not redshift windows either')
        call TimeSteps%Add_delta(tau_start_redshiftwindows, CP%tau0, dtau0)
    end if

    !Create arrays out of the region information.
    call TimeSteps%GetArray()
    nstep = TimeSteps%npoints

    if (num_redshiftwindows > 0) then
        if (allocated(step_redshift)) deallocate(step_redshift, rhos_fac, drhos_fac)
        allocate(step_redshift(nstep), rhos_fac(nstep), drhos_fac(nstep))
        do i=1,num_redshiftwindows
            associate (Win => Redshift_W(i))
                allocate(Win%winF(nstep),Win%wing(nstep),Win%dwing(nstep),Win%ddwing(nstep), &
                    Win%winV(nstep),Win%dwinV(nstep),Win%ddwinV(nstep))
                allocate(Win%win_lens(nstep),Win%wing2(nstep),Win%dwing2(nstep),Win%ddwing2(nstep))
                allocate(Win%wingtau(nstep),Win%dwingtau(nstep),Win%ddwingtau(nstep))
                if (Win%kind == window_counts) then
                    allocate(Win%comoving_density_ev(nstep))
                end if
            end associate
        end do
    end if

    if (DebugMsgs .and. FeedbackLevel > 0) write(*,*) 'Set ',nstep, ' time steps'

    end subroutine SetTimeSteps


    subroutine ThermoData_Free

    call TimeSteps%Free()

    end subroutine ThermoData_Free

    !cccccccccccccc
    subroutine SetTimeStepWindows
    use Recombination
    use constants
    integer i, j, jstart, ix
    real(dl) tau,  a, a2
    real(dl) Tspin, Trad, rho_fac, tau_eps
    real(dl) window, winamp
    real(dl) z,rhos, adot, exp_fac
    real(dl) tmp(TimeSteps%npoints), tmp2(TimeSteps%npoints), hubble_tmp(TimeSteps%npoints)
    real(dl), allocatable , dimension(:,:) :: int_tmp, back_count_tmp
    integer ninterp

    ! Prevent false positive warnings for uninitialized
    Tspin = 0._dl
    Trad = 0._dl
    tau_eps = 0._dl
    exp_fac = 0._dl

    jstart = TimeSteps%IndexOf(tau_start_redshiftwindows)
    ninterp = TimeSteps%npoints - jstart + 1

    do i = 1, num_redshiftwindows
        associate (RedWin => Redshift_W(i))
            RedWin%wing=0
            RedWin%winV=0
            RedWin%winF=0
            RedWin%wing2=0
            RedWin%dwing=0
            RedWin%dwinV=0
            RedWin%dwing2=0
            RedWin%ddwing=0
            RedWin%ddwinV=0
            RedWin%ddwing2=0
            RedWin%wingtau=0
            RedWin%dwingtau=0
            RedWin%ddwingtau=0
            RedWin%Fq = 0
            if (RedWin%kind == window_counts) then
                RedWin%comoving_density_ev  = 0
            end if
        end associate
    end do

    ! print *,'z = ',TimeSteps%points(jstart),step_redshift(jstart)
    allocate(int_tmp(jstart:TimeSteps%npoints,num_redshiftwindows))
    int_tmp = 0
    allocate(back_count_tmp(jstart:TimeSteps%npoints,num_redshiftwindows))
    back_count_tmp = 0

    do j=jstart, TimeSteps%npoints
        tau = TimeSteps%points(j)
        z = step_redshift(j)
        a = 1._dl/(1._dl+z)
        a2=a**2
        adot=1._dl/dtauda(a)


        if (Do21cm) then
            Tspin = Recombination_Ts(a)
            Trad = CP%TCMB/a
            rho_fac = line21_const*NNow/a**3 !neglect ionization fraction
            tau_eps = a*rho_fac/(adot/a)/Tspin/1000
            exp_fac =  (1-exp(-tau_eps))/tau_eps
        else
            rho_fac = grhoc/a**3
        end if

        hubble_tmp(j) = adot/a

        do i = 1, num_redshiftwindows
            associate (RedWin => Redshift_W(i))
                if (tau < RedWin%tau_start) cycle

                window = Window_f_a(RedWin, a, winamp)

                if (RedWin%kind == window_21cm) then
                    rhos = rho_fac*(1 - Trad/Tspin)

                    !Want to integrate this...
                    int_tmp(j,i) = drhos_fac(j)*a*window

                    RedWin%WinV(j) = -exp(-tau_eps)*a2*rhos*window/(adot/a)

                    RedWin%wing(j) = exp_fac*a2*rhos*window

                    !The window that doesn't go to zero at T_s = T_gamma
                    RedWin%wing2(j) = exp_fac*a2*rho_fac*Trad/Tspin*window

                    !Window for tau_s for the self-absoption term
                    RedWin%wingtau(j) =  RedWin%wing(j)*(1 - exp(-tau_eps)/exp_fac)
                elseif ( RedWin%kind == window_counts) then

                    !window is n(a) where n is TOTAL not fractional number
                    !delta = int wing(eta) delta(eta) deta
                    RedWin%wing(j) = adot *window

                    !Window with 1/H in
                    RedWin%wing2(j) = RedWin%wing(j)/(adot/a)

                    !winv is g/chi for the ISW and time delay terms
                    RedWin%WinV(j) = 0
                    if (tau < CP%tau0 -0.1) then
                        int_tmp(j,i) = RedWin%wing(j)/(CP%tau0 - tau)
                    else
                        int_tmp(j,i)=0
                    end if

                    if (counts_evolve) then
                        back_count_tmp(j,i) =  counts_background_z(RedWin, 1/a-1)/a
                        if (tau < CP%tau0 -0.1) then
                            RedWin%comoving_density_ev(j) = back_count_tmp(j,i)*(adot/a)/(CP%tau0 - tau)**2
                        else
                            RedWin%comoving_density_ev(j) = 0
                        end if
                    end if
                end if
            end associate
            !Lensing windows should be fine from inithermo
        end do
    end do


    do i = 1, num_redshiftwindows
        associate (RedWin => Redshift_W(i))

            ! int (a*rho_s/H)' a W_f(a) d\eta, or for counts int g/chi deta
            call spline(TimeSteps%points(jstart),int_tmp(jstart,i),ninterp,spl_large,spl_large,tmp)
            call spline_integrate(TimeSteps%points(jstart),int_tmp(jstart,i),tmp, tmp2(jstart),ninterp)
            RedWin%WinV(jstart:TimeSteps%npoints) =  &
                RedWin%WinV(jstart:TimeSteps%npoints) + tmp2(jstart:TimeSteps%npoints)

            call spline(TimeSteps%points(jstart),RedWin%WinV(jstart),ninterp,spl_large,spl_large,RedWin%ddWinV(jstart))
            call spline_deriv(TimeSteps%points(jstart),RedWin%WinV(jstart),RedWin%ddWinV(jstart), RedWin%dWinV(jstart), ninterp)

            call spline(TimeSteps%points(jstart),RedWin%Wing(jstart),ninterp,spl_large,spl_large,RedWin%ddWing(jstart))
            call spline_deriv(TimeSteps%points(jstart),RedWin%Wing(jstart),RedWin%ddWing(jstart), RedWin%dWing(jstart), ninterp)

            call spline(TimeSteps%points(jstart),RedWin%Wing2(jstart),ninterp,spl_large,spl_large,RedWin%ddWing2(jstart))
            call spline_deriv(TimeSteps%points(jstart),RedWin%Wing2(jstart),RedWin%ddWing2(jstart), &
                RedWin%dWing2(jstart), ninterp)

            call spline_integrate(TimeSteps%points(jstart),RedWin%Wing(jstart),RedWin%ddWing(jstart), RedWin%WinF(jstart),ninterp)
            RedWin%Fq = RedWin%WinF(TimeSteps%npoints)

            if (RedWin%kind == window_21cm) then
                call spline_integrate(TimeSteps%points(jstart),RedWin%Wing2(jstart),&
                    RedWin%ddWing2(jstart), tmp(jstart),ninterp)
                RedWin%optical_depth_21 = tmp(TimeSteps%npoints) / (CP%TCMB*1000)
                !WinF not used.. replaced below

                call spline(TimeSteps%points(jstart),RedWin%Wingtau(jstart),ninterp,spl_large,spl_large,RedWin%ddWingtau(jstart))
                call spline_deriv(TimeSteps%points(jstart),RedWin%Wingtau(jstart),RedWin%ddWingtau(jstart), &
                    RedWin%dWingtau(jstart), ninterp)
            elseif (RedWin%kind == window_counts) then

                if (counts_evolve) then
                    call spline(TimeSteps%points(jstart),back_count_tmp(jstart,i),ninterp,spl_large,spl_large,tmp)
                    call spline_deriv(TimeSteps%points(jstart),back_count_tmp(jstart,i),tmp,tmp2(jstart),ninterp)
                    do ix = jstart, TimeSteps%npoints
                        if (RedWin%Wing(ix)==0._dl) then
                            RedWin%Wingtau(ix) = 0
                        else
                            !evo bias is computed with total derivative
                            RedWin%Wingtau(ix) =  -tmp2(ix) * RedWin%Wing(ix) / (back_count_tmp(ix,i)*hubble_tmp(ix)) &
                                !+ 5*RedWin%dlog10Ndm * ( RedWin%Wing(ix)- int_tmp(ix,i)/hubble_tmp(ix))
                                !The correction from total to partial derivative takes 1/adot(tau0-tau) cancels
                                + 10*RedWin%dlog10Ndm * RedWin%Wing(ix)
                        end if
                    end do

                    !comoving_density_ev is d log(a^3 n_s)/d eta * window
                    call spline(TimeSteps%points(jstart),RedWin%comoving_density_ev(jstart),ninterp,spl_large,spl_large,tmp)
                    call spline_deriv(TimeSteps%points(jstart),RedWin%comoving_density_ev(jstart),tmp,tmp2(jstart),ninterp)
                    do ix = jstart, TimeSteps%npoints
                        if (RedWin%Wing(ix)==0._dl) then
                            RedWin%comoving_density_ev(ix) = 0
                        else
                            !correction needs to be introduced from total derivative to partial derivative
                            RedWin%comoving_density_ev(ix) =   tmp2(ix) / RedWin%comoving_density_ev(ix) &
                                -5*RedWin%dlog10Ndm * ( hubble_tmp(ix) + int_tmp(ix,i)/RedWin%Wing(ix))
                        end if
                    end do
                else
                    RedWin%comoving_density_ev=0
                    call spline(TimeSteps%points(jstart),hubble_tmp(jstart),ninterp,spl_large,spl_large,tmp)
                    call spline_deriv(TimeSteps%points(jstart),hubble_tmp(jstart),tmp, tmp2(jstart), ninterp)

                    !assume d( a^3 n_s) of background population is zero, so remaining terms are
                    !wingtau =  g*(2/H\chi + Hdot/H^2)  when s=0; int_tmp = window/chi
                    RedWin%Wingtau(jstart:TimeSteps%npoints) = &
                        2*(1-2.5*RedWin%dlog10Ndm)*int_tmp(jstart:TimeSteps%npoints,i)/&
                        hubble_tmp(jstart:TimeSteps%npoints)&
                        + 5*RedWin%dlog10Ndm*RedWin%Wing(jstart:TimeSteps%npoints) &
                        + tmp2(jstart:TimeSteps%npoints)/hubble_tmp(jstart:TimeSteps%npoints)**2 &
                        *RedWin%Wing(jstart:TimeSteps%npoints)
                endif

                call spline(TimeSteps%points(jstart),RedWin%Wingtau(jstart),ninterp, &
                    spl_large,spl_large,RedWin%ddWingtau(jstart))
                call spline_deriv(TimeSteps%points(jstart),RedWin%Wingtau(jstart),RedWin%ddWingtau(jstart), &
                    RedWin%dWingtau(jstart), ninterp)

                !WinF is int[ g*(...)]
                call spline_integrate(TimeSteps%points(jstart),RedWin%Wingtau(jstart),&
                    RedWin%ddWingtau(jstart), RedWin%WinF(jstart),ninterp)
            end if
        end associate
    end do

    deallocate(int_tmp,back_count_tmp)

    end subroutine SetTimeStepWindows


    subroutine interp_window(RedWin,tau,wing_t, wing2_t, winv_t)
    !for evolving sources for reionization we neglect wingtau self-absorption
    Type(TRedWin)  :: RedWin
    integer i
    real(dl) :: tau, wing_t, wing2_t,winv_t
    real(dl) a0,b0,ho

    i = TimeSteps%IndexOf(tau)
    if (i< TimeSteps%npoints) then
        ho=TimeSteps%points(i+1)-TimeSteps%points(i)
        a0=(TimeSteps%points(i+1)-tau)/ho
        b0=1-a0
        wing_t = a0*RedWin%wing(i)+ b0*RedWin%wing(i+1)+((a0**3-a0)* RedWin%ddwing(i) &
            +(b0**3-b0)*RedWin%ddwing(i+1))*ho**2/6
        wing2_t = a0*RedWin%wing2(i)+ b0*RedWin%wing2(i+1)+((a0**3-a0)* RedWin%ddwing2(i) &
            +(b0**3-b0)*RedWin%ddwing2(i+1))*ho**2/6
        winv_t = a0*RedWin%winv(i)+ b0*RedWin%winv(i+1)+((a0**3-a0)* RedWin%ddwinv(i) &
            +(b0**3-b0)*RedWin%ddwinv(i+1))*ho**2/6
    else
        wing_t = 0
        wing2_t = 0
        winv_t = 0
    end if
    end subroutine interp_window

    subroutine DoWindowSpline(j2,tau)
    integer j2, i, RW_i
    real(dl) d, tau

    !     Cubic-spline interpolation.
    d=log(tau/tauminn)/dlntau+1._dl
    i=int(d)

    d=d-i
    if (i < nthermo) then

        step_redshift(j2) = redshift_time(i)+d*(dredshift_time(i)+d*(3._dl*(redshift_time(i+1)-redshift_time(i)) &
            -2._dl*dredshift_time(i)-dredshift_time(i+1)+d*(dredshift_time(i)+dredshift_time(i+1) &
            +2._dl*(redshift_time(i)-redshift_time(i+1)))))

        rhos_fac(j2) = arhos_fac(i)+d*(darhos_fac(i)+d*(3._dl*(arhos_fac(i+1)-arhos_fac(i)) &
            -2._dl*darhos_fac(i)-darhos_fac(i+1)+d*(darhos_fac(i)+darhos_fac(i+1) &
            +2._dl*(arhos_fac(i)-arhos_fac(i+1)))))
        drhos_fac(j2) = (darhos_fac(i)+d*(ddarhos_fac(i)+d*(3._dl*(darhos_fac(i+1)  &
            -darhos_fac(i))-2._dl*ddarhos_fac(i)-ddarhos_fac(i+1)+d*(ddarhos_fac(i) &
            +ddarhos_fac(i+1)+2._dl*(darhos_fac(i)-darhos_fac(i+1))))))/(tau &
            *dlntau)

        do RW_i=1, num_redshiftwindows
            if (Redshift_w(RW_i)%has_lensing_window) then
                associate(W => Redshift_W(RW_i), C=> RW(RW_i))

                    W%win_lens(j2) = C%awin_lens(i)+d*(C%dawin_lens(i)+d*(3._dl*(C%awin_lens(i+1)-C%awin_lens(i)) &
                        -2._dl*C%dawin_lens(i)-C%dawin_lens(i+1)+d*(C%dawin_lens(i)+C%dawin_lens(i+1) &
                        +2._dl*(C%awin_lens(i)-C%awin_lens(i+1)))))
                end associate
            end if
        end do

    else
        step_redshift(j2) = 0
        rhos_fac(j2)=0
        drhos_fac(j2)=0
        do RW_i=1, num_redshiftwindows
            associate (W => Redshift_W(RW_i))
                W%win_lens(j2)=0
            end associate
        end do
    end if

    end subroutine DoWindowSpline

    subroutine IonizationFunctionsAtTime(tau, opac, dopac, ddopac, &
        vis, dvis, ddvis, expmmu, lenswin)
    real(dl), intent(in) :: tau
    real(dl), intent(out):: opac, dopac, ddopac, vis, dvis, ddvis, expmmu, lenswin
    real(dl) d
    integer i

    d=log(tau/tauminn)/dlntau+1._dl
    i=int(d)
    d=d-i

    if (i < nthermo) then
        opac=dotmu(i)+d*(ddotmu(i)+d*(3._dl*(dotmu(i+1)-dotmu(i)) &
            -2._dl*ddotmu(i)-ddotmu(i+1)+d*(ddotmu(i)+ddotmu(i+1) &
            +2._dl*(dotmu(i)-dotmu(i+1)))))
        dopac=(ddotmu(i)+d*(dddotmu(i)+d*(3._dl*(ddotmu(i+1)  &
            -ddotmu(i))-2._dl*dddotmu(i)-dddotmu(i+1)+d*(dddotmu(i) &
            +dddotmu(i+1)+2._dl*(ddotmu(i)-ddotmu(i+1))))))/(tau &
            *dlntau)
        ddopac=(dddotmu(i)+d*(ddddotmu(i)+d*(3._dl*(dddotmu(i+1) &
            -dddotmu(i))-2._dl*ddddotmu(i)-ddddotmu(i+1)  &
            +d*(ddddotmu(i)+ddddotmu(i+1)+2._dl*(dddotmu(i) &
            -dddotmu(i+1)))))-(dlntau**2)*tau*dopac) &
            /(tau*dlntau)**2
        expmmu=emmu(i)+d*(demmu(i)+d*(3._dl*(emmu(i+1)-emmu(i)) &
            -2._dl*demmu(i)-demmu(i+1)+d*(demmu(i)+demmu(i+1) &
            +2._dl*(emmu(i)-emmu(i+1)))))

        if (dowinlens) then
            lenswin=winlens(i)+d*(dwinlens(i)+d*(3._dl*(winlens(i+1)-winlens(i)) &
                -2._dl*dwinlens(i)-dwinlens(i+1)+d*(dwinlens(i)+dwinlens(i+1) &
                +2._dl*(winlens(i)-winlens(i+1)))))
        end if
        vis=opac*expmmu
        dvis=expmmu*(opac**2+dopac)
        ddvis=expmmu*(opac**3+3*opac*dopac+ddopac)
    else
        opac=dotmu(nthermo)
        dopac=ddotmu(nthermo)
        ddopac=dddotmu(nthermo)
        expmmu=emmu(nthermo)
        vis=opac*expmmu
        dvis=expmmu*(opac**2+dopac)
        ddvis=expmmu*(opac**3+3._dl*opac*dopac+ddopac)
    end if

    end subroutine IonizationFunctionsAtTime

    function ddamping_da(a)
    real(dl) :: ddamping_da
    real(dl), intent(in) :: a
    real(dl) :: R

    R=r_drag0*a
    !ignoring reionisation, not relevant for distance measures
    ddamping_da = (R**2 + 16*(1+R)/15)/(1+R)**2*dtauda(a)*a**2/(Recombination_xe(a)*akthom)

    end function ddamping_da


    !!!!!!!!!!!!!!!!!!!
    !JH: functions and subroutines for calculating z_star and z_drag

    function doptdepth_dz(z)
    real(dl) :: doptdepth_dz
    real(dl), intent(in) :: z
    real(dl) :: a

    a = 1._dl/(1._dl+z)

    !ignoring reionisation, not relevant for distance measures
    doptdepth_dz = Recombination_xe(a)*akthom*dtauda(a)

    end function doptdepth_dz

    function optdepth(z)
    real(dl) optdepth
    real(dl),intent(in) :: z

    optdepth = rombint2(doptdepth_dz, 0.d0, z, 1d-5, 20, 100)

    end function optdepth


    function ddragoptdepth_dz(z)
    real(dl) :: ddragoptdepth_dz
    real(dl), intent(in) :: z
    real(dl) :: a

    a = 1._dl/(1._dl+z)
    ddragoptdepth_dz = doptdepth_dz(z)/r_drag0/a

    end function ddragoptdepth_dz


    function dragoptdepth(z)
    real(dl) dragoptdepth
    real(dl),intent(in) :: z

    dragoptdepth =  rombint2(ddragoptdepth_dz, 0.d0, z, 1d-5, 20, 100)

    end function dragoptdepth


    subroutine find_z(func,zout)  !find redshift at which (photon/drag) optical depth = 1
    real(dl), external :: func
    real(dl), intent(out) :: zout
    real(dl) :: try1,try2,diff,avg
    integer :: i

    try1 = 0.d0
    try2 = 10000.d0

    i=0
    diff = 10.d0
    do while (diff .gt. 1d-3)
        i=i+1
        if (i .eq. 100) then
            call GlobalError('optical depth redshift finder did not converge',error_reionization)
            zout=0
            return
        end if

        diff = func(try2)-func(try1)
        avg = 0.5d0*(try2+try1)
        if (func(avg) .gt. 1.d0) then
            try2 = avg
        else
            try1 = avg
        end if
    end do

    zout = avg

    end subroutine find_z

    !!!!!!!!!!!!!!!!!!! end JH

    subroutine GetBackgroundEvolution(ntimes, times, outputs)
    integer, intent(in) :: ntimes
    real(dl), intent(in) :: times(ntimes)
    real(dl) :: outputs(4, ntimes)
    real(dl) spline_data(nthermo), ddxe(nthermo)
    real(dl) :: d, tau, cs2b, opacity, vis
    integer i, ix

    call splini(spline_data,nthermo)
    call splder(xe,ddxe,nthermo,spline_data)
    outputs = 0
    do ix = 1, ntimes
        tau = times(ix)
        if (tau < tauminn) cycle
        d=log(tau/tauminn)/dlntau+1._dl
        i=int(d)
        d=d-i
        call thermo(tau,cs2b, opacity)

        if (i < nthermo) then
            outputs(1,ix)=xe(i)+d*(ddxe(i)+d*(3._dl*(xe(i+1)-xe(i)) &
                -2._dl*ddxe(i)-ddxe(i+1)+d*(ddxe(i)+ddxe(i+1) &
                +2._dl*(xe(i)-xe(i+1)))))
            vis=emmu(i)+d*(demmu(i)+d*(3._dl*(emmu(i+1)-emmu(i)) &
                -2._dl*demmu(i)-demmu(i+1)+d*(demmu(i)+demmu(i+1) &
                +2._dl*(emmu(i)-emmu(i+1)))))

        else
            outputs(1,ix)=xe(nthermo)
            vis = emmu(nthermo)
        end if

        outputs(2, ix) = opacity
        outputs(3, ix) = opacity*vis
        outputs(4, ix) = cs2b
    end do

    end subroutine GetBackgroundEvolution

    end module ThermoData<|MERGE_RESOLUTION|>--- conflicted
+++ resolved
@@ -1440,22 +1440,13 @@
                 outarr=Cl_scalar_array(il,in,1:3+num_redshiftwindows,1:3+num_redshiftwindows)
                 outarr(1:2,:)=sqrt(fact)*outarr(1:2,:)
                 outarr(:,1:2)=sqrt(fact)*outarr(:,1:2)
-<<<<<<< HEAD
-
-                write(unit,trim(numcat('(1I6,',(3+num_redshiftwindows)**2))//'E15.5)') il, real(outarr)
-=======
-                write(unit,trim(numcat('(1I6,',(3+num_redshiftwindows)**2))//'E15.6)') il, outarr
->>>>>>> 3ed6d5a0
+                write(unit,trim(numcat('(1I6,',(3+num_redshiftwindows)**2))//'E15.6)') il, real(outarr)
             end do
             do il=10100,CP%Max_l, 100
                 outarr=Cl_scalar_array(il,in,1:3+num_redshiftwindows,1:3+num_redshiftwindows)
                 outarr(1:2,:)=sqrt(fact)*outarr(1:2,:)
                 outarr(:,1:2)=sqrt(fact)*outarr(:,1:2)
-<<<<<<< HEAD
-                write(unit,trim(numcat('(1E15.5,',(3+num_redshiftwindows)**2))//'E15.5)') real(il), real(outarr)
-=======
-                write(unit,trim(numcat('(1E15.6,',(3+num_redshiftwindows)**2))//'E15.6)') real(il), outarr
->>>>>>> 3ed6d5a0
+                write(unit,trim(numcat('(1E15.5,',(3+num_redshiftwindows)**2))//'E15.6)') real(il), real(outarr)
             end do
         end do
         close(unit)
@@ -1501,12 +1492,8 @@
         unit = open_file_header(LensTotFile, 'L', CT_name_tags)
         do in=1,CP%InitPower%nn
             do il=lmin,min(CP%Max_l_tensor,lmax_lensed)
-<<<<<<< HEAD
-                write(unit,'(1I6,4E15.5)')il, fact*(Cl_lensed(il, in, &
+                write(unit,'(1I6,4E15.6)')il, fact*(Cl_lensed(il, in, &
                     CT_Temp:CT_Cross)+ Cl_tensor(il,in, CT_Temp:CT_Cross))
-=======
-                write(unit,'(1I6,4E15.6)')il, fact*(Cl_lensed(il, in, CT_Temp:CT_Cross)+ Cl_tensor(il,in, CT_Temp:CT_Cross))
->>>>>>> 3ed6d5a0
             end do
             do il=min(CP%Max_l_tensor,lmax_lensed)+1,lmax_lensed
                 write(unit,'(1I6,4E15.6)')il, fact*Cl_lensed(il, in, CT_Temp:CT_Cross)
@@ -1554,13 +1541,8 @@
             end do
             do il=10100,CP%Max_l, 100
                 scale = (real(il+1)/il)**2/OutputDenominator
-<<<<<<< HEAD
-                write(unit,'(1E15.5,7E15.5)') real(il), fact*Cl_scalar(il,in,C_Temp:C_E),0.,&
+                write(unit,'(1E15.5,7E15.6)') real(il), fact*Cl_scalar(il,in,C_Temp:C_E),0.,&
                     fact*Cl_scalar(il,in,C_Cross), scale*Cl_scalar(il,in,C_Phi),&
-=======
-                write(unit,'(1E15.6,7E15.6)') real(il), fact*Cl_scalar(il,in,C_Temp:C_E),0.,fact*Cl_scalar(il,in,C_Cross), &
-                    scale*Cl_scalar(il,in,C_Phi),&
->>>>>>> 3ed6d5a0
                     (real(il+1)/il)**1.5/OutputDenominator*sqrt(fact)*Cl_scalar(il,in,C_PhiTemp:C_PhiE)
             end do
         end do
